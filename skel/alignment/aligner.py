
"""
Copyright©2023 Max-Planck-Gesellschaft zur Förderung
der Wissenschaften e.V. (MPG). acting on behalf of its Max Planck Institute
for Intelligent Systems. All rights reserved.

Author: Soyong Shin, Marilyn Keller
See https://skel.is.tue.mpg.de/license.html for licensing and contact information.
"""

import math
import os
import pickle
from skel.alignment.losses import compute_anchor_pose, compute_anchor_trans, compute_pose_loss, compute_scapula_loss, compute_spine_loss, compute_time_loss, pretty_loss_print
from skel.alignment.utils import location_to_spheres, to_numpy, to_params, to_torch
import torch
from tqdm import trange
import smplx
import torch.nn.functional as F
from psbody.mesh import Mesh, MeshViewer, MeshViewers
import skel.config as cg
from skel.skel_model import SKEL
import omegaconf 

class SkelFitter(object):
    """
    用于将SKEL模型拟合到SMPL序列的类
    """
    
<<<<<<< HEAD
    def __init__(self, gender, device, num_betas=10, export_meshes=False) -> None:
        """
        初始化SkelFitter
        
        参数:
        gender: 性别 ('male' 或 'female')
        device: 计算设备
        num_betas: beta参数的数量
        """
=======
    def __init__(self, gender, device, num_betas=10, export_meshes=False, config_path=None) -> None:

>>>>>>> 832f9a58
        self.smpl = smplx.create(cg.smpl_folder, model_type='smpl', gender=gender, num_betas=num_betas, batch_size=1, export_meshes=False).to(device)
        self.skel = SKEL(gender).to(device)
        self.gender = gender
        self.device = device
        self.num_betas = num_betas
        
        # Instanciate masks used for the vertex to vertex fitting
        fitting_mask_file = 'skel/alignment/riggid_parts_mask.pkl'
        fitting_indices = pickle.load(open(fitting_mask_file, 'rb'))
        fitting_mask = torch.zeros(6890, dtype=torch.bool, device=self.device)
        fitting_mask[fitting_indices] = 1
        self.fitting_mask = fitting_mask.reshape(1, -1, 1).to(self.device) # 1xVx1 to be applied to verts that are BxVx3
        
        smpl_torso_joints = [0,3]
        verts_mask = (self.smpl.lbs_weights[:,smpl_torso_joints]>0.5).sum(dim=-1)>0
        self.torso_verts_mask = verts_mask.unsqueeze(0).unsqueeze(-1) # Because verts are of shape BxVx3
        
        self.export_meshes = export_meshes

        if config_path is None:
            package_directory = os.path.dirname(os.path.abspath(__file__))
            config_path = os.path.join(package_directory, 'config.yaml')
            
        self.cfg =  omegaconf.OmegaConf.load(config_path)
           
        # Instanciate the mesh viewer to visualize the fitting
        if('DISABLE_VIEWER' in os.environ):
            self.mv = None
            print("\n DISABLE_VIEWER flag is set, running in headless mode")
        else:
            self.mv = MeshViewers((1,2),  keepalive=self.cfg.keepalive_meshviewer)
        
        
    def run_fit(self, 
            trans_in, 
            betas_in, 
            poses_in, 
            batch_size=20, 
            skel_data_init=None, 
            force_recompute=False, 
            debug=False,
            watch_frame=0,
            freevert_mesh=None):
        """Align SKEL to a SMPL sequence.
        参数:
        将SKEL模型拟合到SMPL序列
        trans_in: 输入的平移参数
        betas_in: 输入的体型参数
        poses_in: 输入的姿势参数
        batch_size: 批处理大小
        skel_data_init: 初始SKEL数据（如果有）
        force_recompute: 是否强制重新计算
        debug: 是否开启调试模式
        watch_frame: 可视化的帧索引
        freevert_mesh: 自由顶点网格（如果有）
        
        返回:
        res_dict: 包含拟合结果的字典
        """
        self.nb_frames = poses_in.shape[0]
        self.watch_frame = watch_frame
        self.is_skel_data_init = skel_data_init is not None
        self.force_recompute = force_recompute
        
        print('Fitting {} frames'.format(self.nb_frames))
        print('Watching frame: {}'.format(watch_frame))
         
        # Initialize SKEL torch params
        body_params = self._init_params(betas_in, poses_in, trans_in, skel_data_init)
    
        # We cut the whole sequence in batches for parallel optimization  
        if batch_size > self.nb_frames:
            batch_size = self.nb_frames
            print('Batch size is larger than the number of frames. Setting batch size to {}'.format(batch_size))
            
        n_batch = math.ceil(self.nb_frames/batch_size)
        pbar = trange(n_batch, desc='Running batch optimization')
        
        # Initialize the res dict to store the per frame result skel parameters
        out_keys = ['poses', 'betas', 'trans'] 
        if self.export_meshes:
            out_keys += ['skel_v', 'skin_v', 'smpl_v']
        res_dict = {key: [] for key in out_keys}
        
        res_dict['gender'] = self.gender
        if self.export_meshes:
            res_dict['skel_f'] = self.skel.skel_f.cpu().numpy().copy()
            res_dict['skin_f'] = self.skel.skin_f.cpu().numpy().copy()
            res_dict['smpl_f'] = self.smpl.faces
     
        # Iterate over the batches to fit the whole sequence
        for i in pbar:  
                
            if debug:
                # Only run the first batch to test, ignore the rest
                if i > 1:
                    continue
            
            # Get batch start and end indices
            i_start =  i * batch_size
            i_end = min((i+1) * batch_size, self.nb_frames)
<<<<<<< HEAD
            
            # self.fit_batch()
            # SMPL params
            poses_smpl = to_torch(poses_in[i_start:i_end].copy())
            betas_smpl = to_torch(betas_in[:self.num_betas].copy()).expand(i_end-i_start, -1)
            trans_smpl = to_torch(trans_in[i_start:i_end].copy())
            
            # Run a SMPL forward pass to get the SMPL body vertices
            smpl_output = self.smpl(betas=betas_smpl, body_pose=poses_smpl[:,3:], transl=trans_smpl, global_orient=poses_smpl[:,:3])
            verts = smpl_output.vertices
            if(freevert_mesh is not None):
                verts = to_torch(freevert_mesh).unsqueeze(0).repeat_interleave(batch_size, 0)
            
            # SKEL params        
            poses = to_params(poses_skel[i_start:i_end].copy())
            betas = to_params(betas_skel[i_start:i_end].copy())
            trans = to_params(trans_skel[i_start:i_end].copy())
            
            cfg = self.cfg
            if i == 0 and not skel_data_init:
                # Optimize the global rotation and translation for the initial fitting
                self.optim([trans,poses], poses, betas, trans, verts, cfg)
=======
>>>>>>> 832f9a58

            # Fit the batch               
            betas, poses, trans, verts = self._fit_batch(body_params, i, i_start, i_end)
            
            # Store ethe results
            res_dict['poses'].append(poses)
            res_dict['betas'].append(betas)
            res_dict['trans'].append(trans)
            if self.export_meshes:
                # Store the meshes vertices
                skel_output = self.skel.forward(poses=poses, betas=betas, trans=trans, poses_type='skel', skelmesh=True)
                res_dict['skel_v'].append(skel_output.skel_verts)
                res_dict['skin_v'].append(skel_output.skin_verts)
                res_dict['smpl_v'].append(verts)
                
            # Initialize the next frames with current frame
            body_params['poses_skel'][i_end:] = poses[-1:]
            body_params['trans_skel'][i_end:] = trans[-1]
            body_params['betas_skel'][i_end:] = betas[-1:]
            
        # Concatenate the batches and convert to numpy    
        for key, val in res_dict.items():
            if isinstance(val, list):
                res_dict[key] = torch.cat(val, dim=0).detach().cpu().numpy()
                
        return res_dict
        
    def _init_params(self, betas_smpl, poses_smpl, trans_smpl, skel_data_init=None):
        """ Return initial SKEL parameters from SMPL data dictionary and an optional SKEL data dictionary."""
    
        # Prepare smpl params 
        betas_smpl = to_torch(betas_smpl, self.device)
        poses_smpl = to_torch(poses_smpl, self.device)
        trans_smpl = to_torch(trans_smpl, self.device)
        
        if skel_data_init is None or self.force_recompute:
        
            poses_skel = torch.zeros((self.nb_frames, self.skel.num_q_params), device=self.device)
            poses_skel[:, :3] = poses_smpl[:, :3] # Global orient are similar between SMPL and SKEL, so init with SMPL angles
            
            betas_skel = torch.zeros((self.nb_frames, 10), device=self.device)
            betas_skel[:] = betas_smpl[..., :10]
            
            trans_skel = trans_smpl # Translation is similar between SMPL and SKEL, so init with SMPL translation
            
        else:
            # Load from previous alignment
            betas_skel = to_torch(skel_data_init['betas'], self.device)
            poses_skel = to_torch(skel_data_init['poses'], self.device)
            trans_skel = to_torch(skel_data_init['trans'], self.device)
            
        # Make a dictionary out of the necessary body parameters
        body_params = {
            'betas_skel': betas_skel,
            'poses_skel': poses_skel,
            'trans_skel': trans_skel,
            'betas_smpl': betas_smpl,
            'poses_smpl': poses_smpl,
            'trans_smpl': trans_smpl
        }

        return body_params
            

    
    def _fit_batch(self, body_params, i, i_start, i_end):
        """ Create parameters for the batch and run the optimization."""
        
        # Sample a batch ver
        body_params = { key: val[i_start:i_end] for key, val in body_params.items()}

        # SMPL params
        betas_smpl = body_params['betas_smpl']
        poses_smpl = body_params['poses_smpl']
        trans_smpl = body_params['trans_smpl']
        
        # SKEL params
        betas = to_params(body_params['betas_skel'], device=self.device)
        poses = to_params(body_params['poses_skel'], device=self.device)
        trans = to_params(body_params['trans_skel'], device=self.device)
        
        if 'verts' in body_params:
            verts = body_params['verts']
        else:
            # Run a SMPL forward pass to get the SMPL body vertices
            smpl_output = self.smpl(betas=betas_smpl, body_pose=poses_smpl[:,3:], transl=trans_smpl, global_orient=poses_smpl[:,:3])
            verts = smpl_output.vertices
                   
        # Optimize         
        config = self.cfg.optim_steps
        current_cfg = config[0]
        if not self.is_skel_data_init:
            # Optimize the global rotation and translation for the initial fitting
            print(f'Step 0: {current_cfg.description}')
            self._optim([trans,poses], poses, betas, trans, verts, current_cfg)

        for ci, cfg in enumerate(config[1:]):
        # for ci, cfg in enumerate([config[-1]]): # To debug, only run the last step
            current_cfg.update(cfg)
            print(f'Step {ci+1}: {current_cfg.description}')
            self._optim([poses], poses, betas, trans, verts, current_cfg)
        
        # # Refine by optimizing the whole body
        # cfg.update(self.cfg_optim[])
        # cfg.update({'mode' : 'free', 'tolerance_change': 0.0001, 'l_joint': 0.2e4})
        # self._optim([trans, poses], poses, betas, trans, verts, cfg)
    
        return betas, poses, trans, verts
    
    def _optim(self,
            params, 
            poses,
            betas,
            trans,
            verts,
            cfg,
            ):
        
            # regress anatomical joints from SMPL's vertices 
            anat_joints = torch.einsum('bik,ji->bjk', [verts, self.skel.J_regressor_osim]) 
            dJ=torch.zeros((poses.shape[0], 24, 3), device=betas.device)
            
            # Create the optimizer
            optimizer = torch.optim.LBFGS(params, 
                                          lr=cfg.lr, 
                                          max_iter=cfg.max_iter, 
                                          line_search_fn=cfg.line_search_fn,  
                                          tolerance_change=cfg.tolerance_change)
                
            poses_init = poses.detach().clone()               
            trans_init = trans.detach().clone()

            def closure():
                optimizer.zero_grad()
                
                fi = self.watch_frame #frame of the batch to display
                output = self.skel.forward(poses=poses[fi:fi+1], 
                                            betas=betas[fi:fi+1], 
                                            trans=trans[fi:fi+1], 
                                            poses_type='skel', 
                                            dJ=dJ[fi:fi+1],
                                            skelmesh=True)
            
                self._fstep_plot(output, cfg, verts[fi:fi+1], anat_joints[fi:fi+1], )
                    
                loss_dict = self._fitting_loss(poses,
                                        poses_init,
                                        betas,
                                        trans,
                                        trans_init,
                                        dJ,
                                        anat_joints,
                                        verts,
                                        cfg)
                
                print(pretty_loss_print(loss_dict))
                             
                loss = sum(loss_dict.values())                     
                loss.backward()
            
                return loss

            for step_i in range(cfg.num_steps):
                loss = optimizer.step(closure).item()

    def _get_masks(self, cfg):
        pose_mask = torch.ones((self.skel.num_q_params)).to(self.device).unsqueeze(0)
        verts_mask = torch.ones_like(self.fitting_mask)
        joint_mask = torch.ones((self.skel.num_joints, 3)).to(self.device).unsqueeze(0).bool()
        
        # Mask vertices 
        if cfg.mode=='root_only':
            # Only optimize the global rotation of the body, i.e. the first 3 angles of the pose
            pose_mask[:] = 0 # Only optimize for the global rotation  
            pose_mask[:,:3] = 1
            # Only fit the thorax vertices to recover the proper body orientation and translation
            verts_mask = self.torso_verts_mask  
            
        elif cfg.mode=='fixed_upper_limbs':
            upper_limbs_joints = [0,1,2,3,6,9,12,15,17]
            verts_mask = (self.smpl.lbs_weights[:,upper_limbs_joints]>0.5).sum(dim=-1)>0
            verts_mask = verts_mask.unsqueeze(0).unsqueeze(-1)
            
            joint_mask[:, [3,4,5,8,9,10,18,23], :] = 0 # Do not try to match the joints of the upper limbs
            
            pose_mask[:] = 1           
            pose_mask[:,:3] = 0    # Block the global rotation
            pose_mask[:,19] = 0  # block the lumbar twist
            # pose_mask[:, 36:39] = 0 
            # pose_mask[:, 43:46] = 0
            # pose_mask[:, 62:65] = 0
            # pose_mask[:, 62:65] = 0
            
        elif cfg.mode=='fixed_root': 
            pose_mask[:] = 1           
            pose_mask[:,:3] = 0  # Block the global rotation
            # pose_mask[:,19] = 0  # block the lumbar twist    
            
            # The orientation of the upper limbs is often wrong in SMPL so ignore these vertices for the finale step
            upper_limbs_joints = [1,2,16,17] 
            verts_mask = (self.smpl.lbs_weights[:,upper_limbs_joints]>0.5).sum(dim=-1)>0
            verts_mask = torch.logical_not(verts_mask)
            verts_mask = verts_mask.unsqueeze(0).unsqueeze(-1)
                         
        elif cfg.mode=='free': 
            verts_mask = torch.ones_like(self.fitting_mask )

            joint_mask[:]=0
            joint_mask[:, [19,14], :] = 1 # Only fir the scapula join to avoid collapsing shoulders
            
        else:
            raise ValueError(f'Unknown mode {cfg.mode}')
            
        return pose_mask, verts_mask, joint_mask
            
    def _fitting_loss(self,
                    poses,
                    poses_init,
                    betas,
                    trans,
                    trans_init,
                    dJ,
                    anat_joints,
                    verts,
                    cfg):
        
        loss_dict = {}
        
        
        pose_mask, verts_mask, joint_mask = self._get_masks(cfg) 
        poses = poses * pose_mask + poses_init * (1-pose_mask)

        # Mask joints to not optimize before computing the losses 
        
        output = self.skel.forward(poses=poses, betas=betas, trans=trans, poses_type='skel', dJ=dJ, skelmesh=False)
               
        # Fit the SMPL vertices
        # We know the skinning of the forearm and the neck are not perfect,
        # so we create a mask of the SMPL vertices that are important to fit, like the hands and the head
        loss_dict['verts_loss_loose'] = cfg.l_verts_loose * (verts_mask  * (output.skin_verts - verts)**2).sum() / (((verts_mask).sum()*self.nb_frames))

        # Fit the regressed joints, this avoids collapsing shoulders
        # loss_dict['joint_loss'] = cfg.l_joint * F.mse_loss(output.joints, anat_joints)
        loss_dict['joint_loss'] = cfg.l_joint * (joint_mask * (output.joints - anat_joints)**2).mean()
    
        # Time consistancy
        if poses.shape[0] > 1:
            # This avoids unstable hips orientationZ
            loss_dict['time_loss'] = cfg.l_time_loss * F.mse_loss(poses[1:], poses[:-1])
        
        loss_dict['pose_loss'] = cfg.l_pose_loss * compute_pose_loss(poses, poses_init)
        
        if cfg.use_basic_loss is False:
            # These losses can be used to regularize the optimization but are not always necessary
            loss_dict['anch_rot'] = cfg.l_anch_pose * compute_anchor_pose(poses, poses_init)
            loss_dict['anch_trans'] = cfg.l_anch_trans * compute_anchor_trans(trans, trans_init)
                
            loss_dict['verts_loss'] = cfg.l_verts * (verts_mask * self.fitting_mask * (output.skin_verts - verts)**2).sum() / (self.fitting_mask*verts_mask).sum()
                   
            # Regularize the pose
            loss_dict['scapula_loss'] = cfg.l_scapula_loss * compute_scapula_loss(poses)
            loss_dict['spine_loss'] = cfg.l_spine_loss * compute_spine_loss(poses)
            
            # Adjust the losses of all the pose regularizations sub losses with the pose_reg_factor value
            for key in ['scapula_loss', 'spine_loss', 'pose_loss']:
                loss_dict[key] = cfg.pose_reg_factor * loss_dict[key]
                
        return loss_dict

    def _fstep_plot(self, output, cfg, verts, anat_joints):
        "Function to plot each step"
        
        if('DISABLE_VIEWER' in os.environ):
            return
        
        pose_mask, verts_mask, joint_mask = self._get_masks(cfg) 
            
        skin_err_value = ((output.skin_verts[0] - verts[0])**2).sum(dim=-1).sqrt()
        skin_err_value = skin_err_value / 0.05
        skin_err_value = to_numpy(skin_err_value)
            
        skin_mesh = Mesh(v=to_numpy(output.skin_verts[0]), f=[], vc='white')
        skel_mesh = Mesh(v=to_numpy(output.skel_verts[0]), f=self.skel.skel_f.cpu().numpy(), vc='white')
        
        # Display vertex distance on SMPL
        smpl_verts = to_numpy(verts[0])
        smpl_mesh = Mesh(v=smpl_verts, f=self.smpl.faces)
        smpl_mesh.set_vertex_colors_from_weights(skin_err_value, scale_to_range_1=False)       
        
        smpl_mesh_masked = Mesh(v=smpl_verts[to_numpy(verts_mask[0,:,0])], f=[], vc='green')
        smpl_mesh_pc = Mesh(v=smpl_verts, f=[], vc='green')
        
        skin_mesh_err = Mesh(v=to_numpy(output.skin_verts[0]), f=self.skel.skin_f.cpu().numpy(), vc='white')
        skin_mesh_err.set_vertex_colors_from_weights(skin_err_value, scale_to_range_1=False) 
        # List the meshes to display
        meshes_left = [skin_mesh_err, smpl_mesh_pc, skel_mesh]
        meshes_right = [smpl_mesh_masked, skin_mesh, skel_mesh]

        if cfg.l_joint > 0:
            # Plot the joints
            meshes_right += location_to_spheres(to_numpy(output.joints[joint_mask[:,:,0]]), color=(1,0,0), radius=0.02)
            meshes_right += location_to_spheres(to_numpy(anat_joints[joint_mask[:,:,0]]), color=(0,1,0), radius=0.02) \
                

        self.mv[0][0].set_dynamic_meshes(meshes_left)
        self.mv[0][1].set_dynamic_meshes(meshes_right)

        # print(poses[frame_to_watch, :3])
        # print(trans[frame_to_watch])
        # print(betas[frame_to_watch, :3])
        # mv.get_keypress()<|MERGE_RESOLUTION|>--- conflicted
+++ resolved
@@ -27,8 +27,7 @@
     用于将SKEL模型拟合到SMPL序列的类
     """
     
-<<<<<<< HEAD
-    def __init__(self, gender, device, num_betas=10, export_meshes=False) -> None:
+    def __init__(self, gender, device, num_betas=10, export_meshes=False, config_path=None) -> None:
         """
         初始化SkelFitter
         
@@ -37,10 +36,6 @@
         device: 计算设备
         num_betas: beta参数的数量
         """
-=======
-    def __init__(self, gender, device, num_betas=10, export_meshes=False, config_path=None) -> None:
-
->>>>>>> 832f9a58
         self.smpl = smplx.create(cg.smpl_folder, model_type='smpl', gender=gender, num_betas=num_betas, batch_size=1, export_meshes=False).to(device)
         self.skel = SKEL(gender).to(device)
         self.gender = gender
@@ -142,31 +137,6 @@
             # Get batch start and end indices
             i_start =  i * batch_size
             i_end = min((i+1) * batch_size, self.nb_frames)
-<<<<<<< HEAD
-            
-            # self.fit_batch()
-            # SMPL params
-            poses_smpl = to_torch(poses_in[i_start:i_end].copy())
-            betas_smpl = to_torch(betas_in[:self.num_betas].copy()).expand(i_end-i_start, -1)
-            trans_smpl = to_torch(trans_in[i_start:i_end].copy())
-            
-            # Run a SMPL forward pass to get the SMPL body vertices
-            smpl_output = self.smpl(betas=betas_smpl, body_pose=poses_smpl[:,3:], transl=trans_smpl, global_orient=poses_smpl[:,:3])
-            verts = smpl_output.vertices
-            if(freevert_mesh is not None):
-                verts = to_torch(freevert_mesh).unsqueeze(0).repeat_interleave(batch_size, 0)
-            
-            # SKEL params        
-            poses = to_params(poses_skel[i_start:i_end].copy())
-            betas = to_params(betas_skel[i_start:i_end].copy())
-            trans = to_params(trans_skel[i_start:i_end].copy())
-            
-            cfg = self.cfg
-            if i == 0 and not skel_data_init:
-                # Optimize the global rotation and translation for the initial fitting
-                self.optim([trans,poses], poses, betas, trans, verts, cfg)
-=======
->>>>>>> 832f9a58
 
             # Fit the batch               
             betas, poses, trans, verts = self._fit_batch(body_params, i, i_start, i_end)
