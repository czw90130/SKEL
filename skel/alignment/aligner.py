
"""
Copyright©2023 Max-Planck-Gesellschaft zur Förderung
der Wissenschaften e.V. (MPG). acting on behalf of its Max Planck Institute
for Intelligent Systems. All rights reserved.

Author: Soyong Shin, Marilyn Keller
See https://skel.is.tue.mpg.de/license.html for licensing and contact information.
"""

import argparse
import math
import os
import pickle
from skel.alignment.losses import compute_anchor_pose, compute_anchor_trans, compute_pose_loss, compute_scapula_loss, compute_spine_loss, compute_time_loss, pretty_loss_print
from skel.alignment.utils import location_to_spheres, to_numpy, to_params, to_torch
import torch
import numpy as np
from tqdm import trange
import smplx
import torch.nn.functional as F
from psbody.mesh import Mesh, MeshViewer, MeshViewers
import skel.config as cg
from skel.skel_model import SKEL

<<<<<<< HEAD

class SkelFitter(object):
    
    def __init__(self, gender, device, num_betas=10, export_meshes=False) -> None:

        self.smpl = smplx.create(cg.smpl_folder, model_type='smpl', gender=gender, num_betas=num_betas, batch_size=1, export_meshes=False).to(device)
        self.skel = SKEL(gender).to(device)
        self.gender = gender
        self.device = device
        self.num_betas = num_betas
=======
def compute_scapula_loss(poses):
    """
    计算肩胛骨姿势的损失
    
    参数:
    poses: 姿势参数张量
    
    返回:
    scapula_loss: 肩胛骨姿势的L2范数损失
    """
    scapula_indices = [26, 27, 28, 36, 37, 38]
    
    scapula_poses = poses[:, scapula_indices]
    scapula_loss = torch.linalg.norm(scapula_poses, ord=2)
    return scapula_loss

def compute_spine_loss(poses):
    """
    计算脊柱姿势的损失
    
    参数:
    poses: 姿势参数张量
    
    返回:
    spine_loss: 脊柱姿势的L2范数损失
    """
    spine_indices = range(17, 25)  # 脊柱相关的关节索引
    
    spine_poses = poses[:, spine_indices]
    spine_loss = torch.linalg.norm(spine_poses, ord=2)
    return spine_loss

# 计算整体姿势损失
def compute_pose_loss(poses):
    """
    计算整体姿势的损失（不包括全局旋转）
    
    参数:
    poses: 姿势参数张量
    
    返回:
    pose_loss: 整体姿势的L2范数损失
    """
    pose_loss = torch.linalg.norm(poses[:, 3:], ord=2) # The global rotation should not be constrained 不约束全局旋转
    return pose_loss

# 计算时间连续性损失
def compute_time_loss(poses):
    """
    计算相邻帧之间姿势变化的损失
    
    参数:
    poses: 姿势参数张量
    
    返回:
    time_loss: 相邻帧姿势差异的L2范数损失
    """
    pose_delta = poses[1:] - poses[:-1]
    time_loss = torch.linalg.norm(pose_delta, ord=2)
    return time_loss

# 优化函数
def optim(params, 
          poses,
          betas,
          trans,
          verts,
          skel_model,
          device,
          lr=1e0,
          max_iter=5,
          num_steps=5,
          line_search_fn='strong_wolfe',
          rot_only=False,
          watch_frame=0,
          pose_reg_factor = 1e1,
          ):
        """
        优化SKEL模型参数以匹配目标顶点
        
        参数:
        params: 需要优化的参数列表
        poses: 姿势参数
        betas: 体型参数
        trans: 平移参数
        verts: 目标顶点
        skel_model: SKEL模型
        device: 计算设备
        lr: 学习率
        max_iter: 每步最大迭代次数
        num_steps: 优化步数
        line_search_fn: 线搜索函数
        rot_only: 是否只优化旋转
        watch_frame: 可视化的帧索引
        pose_reg_factor: 姿势正则化因子
        
        返回:
        无返回值，直接修改输入参数
        """
    
        # poseLoss = PoseLimitLoss().to(device)
>>>>>>> edcf3bc3
        
        # Instanciate masks used for the vertex to vertex fitting
        fitting_mask_file = 'skel/alignment/riggid_parts_mask.pkl'
        fitting_indices = pickle.load(open(fitting_mask_file, 'rb'))
        fitting_mask = torch.zeros(6890, dtype=torch.bool, device=self.device)
        fitting_mask[fitting_indices] = 1
        self.fitting_mask = fitting_mask.reshape(1, -1, 1).to(self.device) # 1xVx1 to be applied to verts that are BxVx3
        
        smpl_torso_joints = [0,3]
        verts_mask = (self.smpl.lbs_weights[:,smpl_torso_joints]>0.5).sum(dim=-1)>0
        self.torso_verts_mask = verts_mask.unsqueeze(0).unsqueeze(-1) # Because verts are of shape BxVx3
        
        self.export_meshes = export_meshes
        
           
        self.cfg = {
            
            'use_basic_loss': True,
            'keepalive_meshviewer': False,
            'lr': 1,
            'max_iter': 20,
            'num_steps': 10,
            'line_search_fn': 'strong_wolfe', #'strong_wolfe',
            'tolerance_change': 1e-5, #0.01
            'rot_only' : True, # Only optimize the global rotation
            'mode' : 'root_only', 

            'l_verts_loose': 0.1,         
            'l_time_loss': 2e3,      
            
            'l_joint': 0.0,
            'l_verts': 0,
            'l_scapula_loss': 0.0,
            'l_spine_loss': 0.0,
            'l_pose_loss': 0.0,
           

            'pose_reg_factor': 1e1,

        }
        
        self.cfg_optim = {
            'lr': 0.1,
            'max_iter': 20,
            'num_steps': 10,
            'rot_only': False,
            'tolerance_change': 1e-7, 
            'mode' : 'fixed_root', 
            
            'l_verts_loose': 0.1,
            'l_joint': 1e3,
            
            'l_verts': 0,
            'l_time_loss': 0,#1e-2,              
            'l_scapula_loss': 0,#1e-1,
            'l_spine_loss': 0,#1e-3,
            'l_pose_loss': 0,#1e-4,#1e-4,
            
            'l_anch_pose': 0,
            'l_anch_trans': 0,
           

<<<<<<< HEAD
            'pose_reg_factor': 1e1
        }


        # make the cfg being an object using omegaconf
        import omegaconf    
        self.cfg =  omegaconf.OmegaConf.create(self.cfg)
        
=======
        for _ in pbar:
            loss = optimizer.step(closure).item()
            with torch.no_grad():
                poses[:] = torch.atan2(poses.sin(), poses.cos())
            pbar.set_postfix_str(f"Loss {loss:.4f}")
            
# SKEL拟合器类
class SkelFitter(object):
    """
    用于将SKEL模型拟合到SMPL序列的类
    """
    def __init__(self, gender, device, num_betas=10) -> None:
        """
        初始化SkelFitter
        
        参数:
        gender: 性别 ('male' 或 'female')
        device: 计算设备
        num_betas: beta参数的数量
        """
        self.smpl = smplx.create(cg.smpl_folder, model_type='smpl', gender=gender, num_betas=num_betas, batch_size=1).to(device)
        self.skel = SKEL(gender).to(device)
        self.gender = gender
        self.device = device
        self.num_betas = num_betas
>>>>>>> edcf3bc3
        
    def run_fit(self, 
            trans_in, 
            betas_in, 
            poses_in, 
            batch_size=20, 
            skel_data_init=None, 
            force_recompute=False, 
            debug=False,
            watch_frame=0,
            freevert_mesh=None):
        """Align SKEL to a SMPL sequence.

        将SKEL模型拟合到SMPL序列
        
        参数:
        trans_in: 输入的平移参数
        betas_in: 输入的体型参数
        poses_in: 输入的姿势参数
        batch_size: 批处理大小
        skel_data_init: 初始SKEL数据（如果有）
        force_recompute: 是否强制重新计算
        debug: 是否开启调试模式
        watch_frame: 可视化的帧索引
        freevert_mesh: 自由顶点网格（如果有）
        
        返回:
        res_dict: 包含拟合结果的字典
        """

        self.nb_frames = poses_in.shape[0]
        self.watch_frame = watch_frame
        
        print('Fitting {} frames'.format(self.nb_frames))
        
        to_params = lambda x: torch.from_numpy(x).float().to(self.device).requires_grad_(True)
        to_torch = lambda x: torch.from_numpy(x).float().to(self.device)
        
        if skel_data_init is None or force_recompute:
        
            poses_skel = np.zeros((self.nb_frames, self.skel.num_q_params))
            poses_skel[:, :3] = poses_in[:, :3].copy() # Global orient are similar between SMPL and SKEL, so init with SMPL angles
            
            betas_skel = np.zeros((self.nb_frames, 10)); 
            betas_skel[:] = betas_in[..., :10].copy()
            # betas_out = smpl_data.betas[..., :10].reshape(-1, 10).expand(nb_frames, -1).detach().cpu().numpy()
            
            trans_skel = trans_in.copy() # Translation is similar between SMPL and SKEL, so init with SMPL translation
            
        else:
            # Load from previous alignment
            poses_skel = skel_data_init['poses']
            betas_skel = skel_data_init['betas']
            trans_skel = skel_data_init['trans']
        
        # We cut the whole sequence in batches for parallel optimization  
        if batch_size > self.nb_frames:
            batch_size = self.nb_frames
            print('Batch size is larger than the number of frames. Setting batch size to {}'.format(batch_size))
            
        n_batch = math.ceil(self.nb_frames/batch_size)
        pbar = trange(n_batch, desc='Running batch optimization')
        
        # initialize the res dict to store the per frame result skel parameters
        out_keys = ['poses', 'betas', 'trans'] 
        if self.export_meshes:
            out_keys += ['skel_v', 'skel_f', 'skin_v', 'skin_f', 'smpl_v', 'smpl_f']
        res_dict = {key: [] for key in out_keys}
     
        for i in pbar:
                  
            if debug:
                # Only run the first batch to test, ignore the rest
                if i > 1:
                    continue
            
            # Get mini batch
            i_start =  i * batch_size
            i_end = min((i+1) * batch_size, self.nb_frames)
            
            # self.fit_batch()
            # SMPL params
            poses_smpl = to_torch(poses_in[i_start:i_end].copy())
            betas_smpl = to_torch(betas_in[i_start:i_end].copy())
            trans_smpl = to_torch(trans_in[i_start:i_end].copy())
            
            # Run a SMPL forward pass to get the SMPL body vertices
            smpl_output = self.smpl(betas=betas_smpl, body_pose=poses_smpl[:,3:], transl=trans_smpl, global_orient=poses_smpl[:,:3])
            verts = smpl_output.vertices
            if(freevert_mesh is not None):
                verts = to_torch(freevert_mesh).unsqueeze(0).repeat_interleave(batch_size, 0)
            
            # SKEL params        
            poses = to_params(poses_skel[i_start:i_end].copy())
            betas = to_params(betas_skel[i_start:i_end].copy())
            trans = to_params(trans_skel[i_start:i_end].copy())
            
            cfg = self.cfg
            if i == 0 and not skel_data_init:
                # Optimize the global rotation and translation for the initial fitting
                self.optim([trans,poses], poses, betas, trans, verts, cfg)

                # Fix the pelvis and pose the rest
                cfg.update(self.cfg_optim)
                self.optim([poses], poses, betas, trans, verts, cfg)
            
            # Refine by optimizing the whole body
            cfg.update(self.cfg_optim)
            cfg.update({'mode' : 'free', 'tolerance_change': 0.0001, 'l_joint': 0.2e4})
            self.optim([trans, poses], poses, betas, trans, verts, cfg)
            
            # Save the result
            poses_skel[i_start:i_end] = poses[:].detach().cpu().numpy().copy()
            trans_skel[i_start:i_end] = trans[:].detach().cpu().numpy().copy()
            
            # Initialize the next frames with current frame
            poses_skel[i_end:] = poses[-1:].detach().cpu().numpy().copy()
            trans_skel[i_end:] = trans[-1].detach().cpu().numpy().copy()
            betas_skel[i_end:] = betas[-1:].detach().cpu().numpy().copy()

            res_dict['poses'].append(poses.detach().cpu().numpy().copy())
            res_dict['betas'].append(betas.detach().cpu().numpy().copy())
            res_dict['trans'].append(trans.detach().cpu().numpy().copy())
            res_dict['gender'] = self.gender
            
            if self.export_meshes:
                # Export the meshes
                skel_output = self.skel.forward(poses=poses, betas=betas, trans=trans, poses_type='skel', skelmesh=True)
                res_dict['skel_v'].append(skel_output.skel_verts.detach().cpu().numpy().copy())
                res_dict['skin_v'].append(skel_output.skin_verts.detach().cpu().numpy().copy())
                res_dict['smpl_v'].append(verts.detach().cpu().numpy().copy())
                res_dict['skel_f'] = self.skel.skel_f.cpu().numpy().copy()
                res_dict['skin_f'] = self.skel.skin_f.cpu().numpy().copy()
                res_dict['smpl_f'] = self.smpl.faces
            
        for key, val in res_dict.items():
            if isinstance(val, list):
                res_dict[key] = np.concatenate(val)
                
        return res_dict
    
    def optim(self,
            params, 
            poses,
            betas,
            trans,
            verts,
            cfg,
            ):
        
            # poseLoss = PoseLimitLoss().to(device)
            
            # regress joints 
            anat_joints = torch.einsum('bik,ji->bjk', [verts, self.skel.J_regressor_osim]) 
            dJ=torch.zeros((poses.shape[0], 24, 3), device=betas.device)
            
<<<<<<< HEAD

            optimizer = torch.optim.LBFGS(params, 
                                          lr=cfg.lr, 
                                          max_iter=cfg.max_iter, 
                                          line_search_fn=cfg.line_search_fn,  
                                          tolerance_change=cfg.tolerance_change)
            
            pbar = trange(cfg.num_steps, leave=False)
            if('DISABLE_VIEWER' in os.environ):
                mv = None
                print("\n DISABLE_VIEWER flag is set, running in headless mode")
            else:
                mv = MeshViewers((1,2),  keepalive=cfg.keepalive_meshviewer)
                
            poses_init = poses.detach().clone()               
            trans_init = trans.detach().clone()

            def closure():
                optimizer.zero_grad()
                
                fi = self.watch_frame #frame of the batch to display
                output = self.skel.forward(poses=poses[fi:fi+1], 
                                            betas=betas[fi:fi+1], 
                                            trans=trans[fi:fi+1], 
                                            poses_type='skel', 
                                            dJ=dJ[fi:fi+1],
                                            skelmesh=True)
            
                self.fstep_plot(output, mv, fi, cfg, verts, anat_joints)
                    

           
                loss_dict = self.fitting_loss(poses,
                                        poses_init,
                                        betas,
                                        trans,
                                        trans_init,
                                        dJ,
                                        anat_joints,
                                        verts,
                                        cfg)
                
                print(pretty_loss_print(loss_dict))
                             
                loss = sum(loss_dict.values())                     
                loss.backward()
            
                return loss


            for step_i in range(cfg.num_steps):
                loss = optimizer.step(closure).item()

            
    def fitting_loss(self,
                    poses,
                    poses_init,
                    betas,
                    trans,
                    trans_init,
                    dJ,
                    anat_joints,
                    verts,
                    cfg):
=======
# 加载SMPL序列数据
def load_smpl_seq(smpl_seq_path):
    """
    从文件加载SMPL序列数据
    
    参数:
    smpl_seq_path: SMPL序列文件路径（.pkl 或 .npz）
    
    返回:
    out_dict: 包含SMPL数据的字典
    """
    if not os.path.exists(smpl_seq_path):
        raise Exception('Path does not exist: {}'.format(smpl_seq_path))
    
    if smpl_seq_path.endswith('.pkl'):
        data_dict = pickle.load(open(smpl_seq_path, 'rb'))
    
    elif smpl_seq_path.endswith('.npz'):
        data_dict = np.load(smpl_seq_path)
        data_dict = {key: data_dict[key] for key in data_dict.keys()} # convert to python dict
>>>>>>> edcf3bc3
        
        loss_dict = {}
        
        pose_mask = torch.ones_like(poses).to(self.device)
        verts_mask = torch.ones_like(self.fitting_mask )
        joint_mask = torch.ones_like(anat_joints)
        
        # Mask vertices 
        if cfg.mode=='root_only':
            # Only optimize the global rotation of the body, i.e. the first 3 angles of the pose
            pose_mask[:] = 0
            pose_mask[:,:3] = 1
            poses_in = poses * pose_mask
            # Only fit the thorax vertices to recover the proper body orientation and translation
            verts_mask = self.torso_verts_mask  
        elif cfg.mode=='fixed_root': 
            pose_mask[:] = 1           
            pose_mask[:,:3] = 0    
            pose_mask[:,19] = 0  #block the lumbar twist    
            poses_in = poses * pose_mask + poses_init * (1-pose_mask)
        else:
            verts_mask = torch.ones_like(self.fitting_mask )
            poses_in = poses
            joint_mask[:]=0
            joint_mask[:, [19,14], :] = 1 # Only optimize the elbow and knee joints
            
            
        poses = poses_in

        # Mask joints to not optimize before computing the losses 
        
        output = self.skel.forward(poses=poses, betas=betas, trans=trans, poses_type='skel', dJ=dJ, skelmesh=False)
        
        
        # Fit the SMPL vertices
        # We know the skinning of the forearm and the neck are not perfect,
        # so we create a mask of the SMPL vertices that are important to fit, like the hands and the head
        loss_dict['verts_loss_loose'] = cfg.l_verts_loose * (verts_mask  * (output.skin_verts - verts)**2).sum() / (verts_mask).sum()

        # Fit the regressed joints, this avoids collapsing shoulders
        # loss_dict['joint_loss'] = cfg.l_joint * F.mse_loss(output.joints, anat_joints)
        loss_dict['joint_loss'] = cfg.l_joint * (joint_mask * (output.joints - anat_joints)**2).mean()
    
<<<<<<< HEAD
        # Time consistancy
        if poses.shape[0] > 1:
            # This avoids unstable hips orientationZ
            loss_dict['time_loss'] = cfg.l_time_loss * F.mse_loss(poses[1:], poses[:-1])
        
        if cfg.use_basic_loss is False:
            # These losses can be used to regularize the optimization but are not always necessary
            loss_dict['anch_rot'] = cfg.l_anch_pose * compute_anchor_pose(poses, poses_init)
            loss_dict['anch_trans'] = cfg.l_anch_trans * compute_anchor_trans(trans, trans_init)
                
            loss_dict['verts_loss'] = cfg.l_verts * (verts_mask * self.fitting_mask * (output.skin_verts - verts)**2).sum() / (self.fitting_mask*verts_mask).sum()
            
            
                
            # Regularize the pose
            loss_dict['scapula_loss'] = cfg.l_scapula_loss * compute_scapula_loss(poses_in)
            loss_dict['spine_loss'] = cfg.l_spine_loss * compute_spine_loss(poses_in)
            loss_dict['pose_loss'] = cfg.l_pose_loss * compute_pose_loss(poses, poses_init)
            
            # Adjust the losses of all the pose regularizations sub losses with the pose_reg_factor value
            for key in ['scapula_loss', 'spine_loss', 'pose_loss']:
                loss_dict[key] = cfg.pose_reg_factor * loss_dict[key]
                
        return loss_dict

    def fstep_plot(self, output, mv, fi, cfg, verts, anat_joints):
        "Function to plot each step"
        if cfg.rot_only:
            mask = self.torso_verts_mask
        else:
            # mask = self.fitting_mask 
            mask = torch.ones_like(self.fitting_mask)
            
        skin_err_value = ((output.skin_verts[fi] - verts[fi])**2).sum(dim=-1).sqrt()
        skin_err_value = skin_err_value / 0.05
        skin_err_value = to_numpy(skin_err_value)
            
        skin_mesh = Mesh(v=to_numpy(output.skin_verts[fi]), f=[], vc='white')
        skel_mesh = Mesh(v=to_numpy(output.skel_verts[fi]), f=self.skel.skel_f.cpu().numpy(), vc='white')
        
        # Display vertex distance on SMPL
        smpl_verts = to_numpy(verts[fi])
        smpl_mesh = Mesh(v=smpl_verts, f=self.smpl.faces)
        smpl_mesh.set_vertex_colors_from_weights(skin_err_value, scale_to_range_1=False)       
        
        smpl_mesh_masked = Mesh(v=smpl_verts[to_numpy(mask[0,:,0])], f=[], vc='green')
        
        # List the meshes to display
        meshes_left = [smpl_mesh, skel_mesh]
        meshes_right = [smpl_mesh_masked, skin_mesh, skel_mesh]

        if cfg.l_joint > 0:
            # Plot the joints
            meshes_right += location_to_spheres(output.joints.detach().cpu().numpy()[fi], color=(1,0,0), radius=0.02)
            meshes_right += location_to_spheres(anat_joints[fi].detach().cpu().numpy(), color=(0,1,0), radius=0.02) \
                
        if('DISABLE_VIEWER' not in os.environ):
            mv[0][0].set_dynamic_meshes(meshes_left)
            mv[0][1].set_dynamic_meshes(meshes_right)

        # print(poses[frame_to_watch, :3])
        # print(trans[frame_to_watch])
        # print(betas[frame_to_watch, :3])
        # mv.get_keypress()
=======
    return out_dict
>>>>>>> edcf3bc3
<|MERGE_RESOLUTION|>--- conflicted
+++ resolved
@@ -23,120 +23,26 @@
 import skel.config as cg
 from skel.skel_model import SKEL
 
-<<<<<<< HEAD
 
 class SkelFitter(object):
+    """
+    用于将SKEL模型拟合到SMPL序列的类
+    """
     
     def __init__(self, gender, device, num_betas=10, export_meshes=False) -> None:
-
+        """
+        初始化SkelFitter
+        
+        参数:
+        gender: 性别 ('male' 或 'female')
+        device: 计算设备
+        num_betas: beta参数的数量
+        """
         self.smpl = smplx.create(cg.smpl_folder, model_type='smpl', gender=gender, num_betas=num_betas, batch_size=1, export_meshes=False).to(device)
         self.skel = SKEL(gender).to(device)
         self.gender = gender
         self.device = device
         self.num_betas = num_betas
-=======
-def compute_scapula_loss(poses):
-    """
-    计算肩胛骨姿势的损失
-    
-    参数:
-    poses: 姿势参数张量
-    
-    返回:
-    scapula_loss: 肩胛骨姿势的L2范数损失
-    """
-    scapula_indices = [26, 27, 28, 36, 37, 38]
-    
-    scapula_poses = poses[:, scapula_indices]
-    scapula_loss = torch.linalg.norm(scapula_poses, ord=2)
-    return scapula_loss
-
-def compute_spine_loss(poses):
-    """
-    计算脊柱姿势的损失
-    
-    参数:
-    poses: 姿势参数张量
-    
-    返回:
-    spine_loss: 脊柱姿势的L2范数损失
-    """
-    spine_indices = range(17, 25)  # 脊柱相关的关节索引
-    
-    spine_poses = poses[:, spine_indices]
-    spine_loss = torch.linalg.norm(spine_poses, ord=2)
-    return spine_loss
-
-# 计算整体姿势损失
-def compute_pose_loss(poses):
-    """
-    计算整体姿势的损失（不包括全局旋转）
-    
-    参数:
-    poses: 姿势参数张量
-    
-    返回:
-    pose_loss: 整体姿势的L2范数损失
-    """
-    pose_loss = torch.linalg.norm(poses[:, 3:], ord=2) # The global rotation should not be constrained 不约束全局旋转
-    return pose_loss
-
-# 计算时间连续性损失
-def compute_time_loss(poses):
-    """
-    计算相邻帧之间姿势变化的损失
-    
-    参数:
-    poses: 姿势参数张量
-    
-    返回:
-    time_loss: 相邻帧姿势差异的L2范数损失
-    """
-    pose_delta = poses[1:] - poses[:-1]
-    time_loss = torch.linalg.norm(pose_delta, ord=2)
-    return time_loss
-
-# 优化函数
-def optim(params, 
-          poses,
-          betas,
-          trans,
-          verts,
-          skel_model,
-          device,
-          lr=1e0,
-          max_iter=5,
-          num_steps=5,
-          line_search_fn='strong_wolfe',
-          rot_only=False,
-          watch_frame=0,
-          pose_reg_factor = 1e1,
-          ):
-        """
-        优化SKEL模型参数以匹配目标顶点
-        
-        参数:
-        params: 需要优化的参数列表
-        poses: 姿势参数
-        betas: 体型参数
-        trans: 平移参数
-        verts: 目标顶点
-        skel_model: SKEL模型
-        device: 计算设备
-        lr: 学习率
-        max_iter: 每步最大迭代次数
-        num_steps: 优化步数
-        line_search_fn: 线搜索函数
-        rot_only: 是否只优化旋转
-        watch_frame: 可视化的帧索引
-        pose_reg_factor: 姿势正则化因子
-        
-        返回:
-        无返回值，直接修改输入参数
-        """
-    
-        # poseLoss = PoseLimitLoss().to(device)
->>>>>>> edcf3bc3
         
         # Instanciate masks used for the vertex to vertex fitting
         fitting_mask_file = 'skel/alignment/riggid_parts_mask.pkl'
@@ -199,7 +105,6 @@
             'l_anch_trans': 0,
            
 
-<<<<<<< HEAD
             'pose_reg_factor': 1e1
         }
 
@@ -208,33 +113,6 @@
         import omegaconf    
         self.cfg =  omegaconf.OmegaConf.create(self.cfg)
         
-=======
-        for _ in pbar:
-            loss = optimizer.step(closure).item()
-            with torch.no_grad():
-                poses[:] = torch.atan2(poses.sin(), poses.cos())
-            pbar.set_postfix_str(f"Loss {loss:.4f}")
-            
-# SKEL拟合器类
-class SkelFitter(object):
-    """
-    用于将SKEL模型拟合到SMPL序列的类
-    """
-    def __init__(self, gender, device, num_betas=10) -> None:
-        """
-        初始化SkelFitter
-        
-        参数:
-        gender: 性别 ('male' 或 'female')
-        device: 计算设备
-        num_betas: beta参数的数量
-        """
-        self.smpl = smplx.create(cg.smpl_folder, model_type='smpl', gender=gender, num_betas=num_betas, batch_size=1).to(device)
-        self.skel = SKEL(gender).to(device)
-        self.gender = gender
-        self.device = device
-        self.num_betas = num_betas
->>>>>>> edcf3bc3
         
     def run_fit(self, 
             trans_in, 
@@ -247,10 +125,8 @@
             watch_frame=0,
             freevert_mesh=None):
         """Align SKEL to a SMPL sequence.
-
+        参数:
         将SKEL模型拟合到SMPL序列
-        
-        参数:
         trans_in: 输入的平移参数
         betas_in: 输入的体型参数
         poses_in: 输入的姿势参数
@@ -264,7 +140,6 @@
         返回:
         res_dict: 包含拟合结果的字典
         """
-
         self.nb_frames = poses_in.shape[0]
         self.watch_frame = watch_frame
         
@@ -318,7 +193,7 @@
             # self.fit_batch()
             # SMPL params
             poses_smpl = to_torch(poses_in[i_start:i_end].copy())
-            betas_smpl = to_torch(betas_in[i_start:i_end].copy())
+            betas_smpl = to_torch(betas_in[:self.num_betas].copy()).expand(i_end-i_start, -1)
             trans_smpl = to_torch(trans_in[i_start:i_end].copy())
             
             # Run a SMPL forward pass to get the SMPL body vertices
@@ -391,7 +266,6 @@
             anat_joints = torch.einsum('bik,ji->bjk', [verts, self.skel.J_regressor_osim]) 
             dJ=torch.zeros((poses.shape[0], 24, 3), device=betas.device)
             
-<<<<<<< HEAD
 
             optimizer = torch.optim.LBFGS(params, 
                                           lr=cfg.lr, 
@@ -456,28 +330,6 @@
                     anat_joints,
                     verts,
                     cfg):
-=======
-# 加载SMPL序列数据
-def load_smpl_seq(smpl_seq_path):
-    """
-    从文件加载SMPL序列数据
-    
-    参数:
-    smpl_seq_path: SMPL序列文件路径（.pkl 或 .npz）
-    
-    返回:
-    out_dict: 包含SMPL数据的字典
-    """
-    if not os.path.exists(smpl_seq_path):
-        raise Exception('Path does not exist: {}'.format(smpl_seq_path))
-    
-    if smpl_seq_path.endswith('.pkl'):
-        data_dict = pickle.load(open(smpl_seq_path, 'rb'))
-    
-    elif smpl_seq_path.endswith('.npz'):
-        data_dict = np.load(smpl_seq_path)
-        data_dict = {key: data_dict[key] for key in data_dict.keys()} # convert to python dict
->>>>>>> edcf3bc3
         
         loss_dict = {}
         
@@ -521,7 +373,6 @@
         # loss_dict['joint_loss'] = cfg.l_joint * F.mse_loss(output.joints, anat_joints)
         loss_dict['joint_loss'] = cfg.l_joint * (joint_mask * (output.joints - anat_joints)**2).mean()
     
-<<<<<<< HEAD
         # Time consistancy
         if poses.shape[0] > 1:
             # This avoids unstable hips orientationZ
@@ -585,7 +436,4 @@
         # print(poses[frame_to_watch, :3])
         # print(trans[frame_to_watch])
         # print(betas[frame_to_watch, :3])
-        # mv.get_keypress()
-=======
-    return out_dict
->>>>>>> edcf3bc3
+        # mv.get_keypress()