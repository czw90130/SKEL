--- conflicted
+++ resolved
@@ -21,10 +21,7 @@
 
 import scipy
 import torch
-<<<<<<< HEAD
-=======
 import numpy as np
->>>>>>> 832f9a58
 
 def build_homog_matrix(R, t=None):
     """ Create a homogeneous matrix from rotation matrix and translation vector
