--- conflicted
+++ resolved
@@ -1,1531 +1,855 @@
-<<<<<<< HEAD
-
-"""
-Copyright©2024 Max-Planck-Gesellschaft zur Förderung
-der Wissenschaften e.V. (MPG). acting on behalf of its Max Planck Institute
-for Intelligent Systems. All rights reserved.
-
-Author: Marilyn Keller
-See https://skel.is.tue.mpg.de/license.html for licensing and contact information.
-"""
-
-import os
-import torch.nn as nn
-import torch
-import numpy as np
-import pickle as pkl
-from typing import NewType, Optional
-
-from skel.joints_def import curve_torch_3d, left_scapula, right_scapula
-from skel.osim_rot import ConstantCurvatureJoint, CustomJoint, EllipsoidJoint, PinJoint, WalkerKnee
-from skel.utils import build_homog_matrix, rotation_matrix_from_vectors, with_zeros, matmul_chain
-from dataclasses import dataclass, fields
-
-from skel.kin_skel import scaling_keypoints, pose_param_names, smpl_joint_corresp
-import skel.config as cg
-
-Tensor = NewType('Tensor', torch.Tensor)
-
-@dataclass
-class ModelOutput:
-    vertices: Optional[Tensor] = None
-    joints: Optional[Tensor] = None
-    full_pose: Optional[Tensor] = None
-    global_orient: Optional[Tensor] = None
-    transl: Optional[Tensor] = None
-    v_shaped: Optional[Tensor] = None
-
-    def __getitem__(self, key):
-        return getattr(self, key)
-
-    def get(self, key, default=None):
-        return getattr(self, key, default)
-
-    def __iter__(self):
-        return self.keys()
-
-    def keys(self):
-        keys = [t.name for t in fields(self)]
-        return iter(keys)
-
-    def values(self):
-        values = [getattr(self, t.name) for t in fields(self)]
-        return iter(values)
-
-    def items(self):
-        data = [(t.name, getattr(self, t.name)) for t in fields(self)]
-        return iter(data)
-
-@dataclass
-class SKELOutput(ModelOutput):
-    betas: Optional[Tensor] = None
-    body_pose: Optional[Tensor] = None
-    skin_verts: Optional[Tensor] = None
-    skel_verts: Optional[Tensor] = None
-    joints: Optional[Tensor] = None
-    joints_ori: Optional[Tensor] = None
-    betas: Optional[Tensor] = None
-    poses: Optional[Tensor] = None
-    trans : Optional[Tensor] = None
-    pose_offsets : Optional[Tensor] = None
-    joints_tpose : Optional[Tensor] = None
-    v_skin_shaped : Optional[Tensor] = None
-    
-    
-class SKEL(nn.Module):
-
-    num_betas = 10
-    
-    def __init__(self, gender, model_path=None, custom_joint_reg_path=None, **kwargs):
-        super(SKEL, self).__init__()
-
-        if gender not in ['male', 'female']:
-            raise RuntimeError(f'Invalid Gender, got {gender}')
-
-        self.gender = gender
-        
-        if model_path is None:
-            # skel_file = f"/Users/mkeller2/Data/skel_models_v1.0/skel_{gender}.pkl"
-            skel_file = os.path.join(cg.skel_folder, f"skel_{gender}.pkl")
-        else:
-            skel_file = os.path.join(model_path, f"skel_{gender}.pkl")
-        assert os.path.exists(skel_file), f"Skel model file {skel_file} does not exist"
-        
-        skel_data = pkl.load(open(skel_file, 'rb'))
-
-        self.num_betas = 10
-        self.num_q_params = 46
-        self.bone_names = skel_data['bone_names'] 
-        self.num_joints = skel_data['J_regressor_osim'].shape[0]
-        self.num_joints_smpl = skel_data['J_regressor'].shape[0]
-        
-        self.bone_axis = skel_data['bone_axis'] 
-        self.joints_name = skel_data['joints_name']
-        self.pose_params_name = skel_data['pose_params_name']
-        
-        # register the template meshes
-        self.register_buffer('skin_template_v', torch.FloatTensor(skel_data['skin_template_v']))
-        self.register_buffer('skin_f', torch.LongTensor(skel_data['skin_template_f']))
-        
-        self.register_buffer('skel_template_v', torch.FloatTensor(skel_data['skel_template_v']))
-        self.register_buffer('skel_f', torch.LongTensor(skel_data['skel_template_f']))
-        
-        # Shape corrective blend shapes
-        self.register_buffer('shapedirs', torch.FloatTensor(np.array(skel_data['shapedirs'][:,:,:self.num_betas])))
-        self.register_buffer('posedirs', torch.FloatTensor(np.array(skel_data['posedirs'])))
-        
-        # Model sparse joints regressor, regresses joints location from a mesh
-        self.register_buffer('J_regressor', torch.FloatTensor(skel_data['J_regressor']))
-        
-        # Regress the anatomical joint location with a regressor learned from BioAmass
-        if custom_joint_reg_path is not None:
-            J_regressor_skel = pkl.load(open(custom_joint_reg_path, 'rb'))
-            self.register_buffer('J_regressor_osim', torch.FloatTensor(J_regressor_skel))  
-            print('WARNING: Using custom joint regressor')
-        else:
-            self.register_buffer('J_regressor_osim', torch.FloatTensor(skel_data['J_regressor_osim']))   
-        self.register_buffer('joint_sockets', torch.FloatTensor(skel_data['joint_sockets']))
-        
-        self.register_buffer('per_joint_rot', torch.FloatTensor(skel_data['per_joint_rot']))
-        
-        # Skin model skinning weights
-        self.register_buffer('weights', torch.FloatTensor(skel_data['weights']))
-
-        # Skeleton model skinning weights
-        self.register_buffer('skel_weights', torch.FloatTensor(skel_data['skel_weights']))        
-        self.register_buffer('skel_weights_rigid', torch.FloatTensor(skel_data['skel_weights_rigid']))        
-        
-        # Kinematic tree of the model
-        self.register_buffer('kintree_table', torch.from_numpy(skel_data['osim_kintree_table'].astype(np.int64)))
-        # self.register_buffer('osim_kintree_table', torch.from_numpy(skel_data['osim_kintree_table'].astype(np.int64)))
-        self.register_buffer('parameter_mapping', torch.from_numpy(skel_data['parameter_mapping'].astype(np.int64)))
-        
-        # transformation from osim can pose to T pose
-        self.register_buffer('tpose_transfo', torch.FloatTensor(skel_data['tpose_transfo']))
-        
-        # transformation from osim can pose to A pose
-        self.register_buffer('apose_transfo', torch.FloatTensor(skel_data['apose_transfo']))
-        self.register_buffer('apose_rel_transfo', torch.FloatTensor(skel_data['apose_rel_transfo']))
-        
-        # Indices of bones which orientation should not vary with beta in T pose:
-        joint_idx_fixed_beta = [0, 5, 10, 13, 18, 23]
-        self.register_buffer('joint_idx_fixed_beta', torch.tensor(joint_idx_fixed_beta, dtype=torch.long))                   
-        
-        id_to_col = {self.kintree_table[1, i].item(): i for i in range(self.kintree_table.shape[1])}
-        self.register_buffer('parent', torch.LongTensor(
-            [id_to_col[self.kintree_table[0, it].item()] for it in range(1, self.kintree_table.shape[1])]))
-
-
-        # child array
-        # TODO create this array in the SKEL creator
-        child_array = []
-        Nj = self.num_joints
-        for i in range(0, Nj):
-            try:
-                j_array = torch.where(self.kintree_table[0] == i)[0] # candidate child lines
-                if len(j_array) == 0:
-                    child_index = 0
-                else:
-                    
-                    j = j_array[0]
-                    if j>=len(self.kintree_table[1]):
-                        child_index = 0
-                    else:
-                        child_index = self.kintree_table[1,j].item()
-                child_array.append(child_index)
-            except:
-                import ipdb; ipdb.set_trace()
-
-        # print(f"child_array: ")
-        # [print(i,child_array[i]) for i in range(0, Nj)]
-        self.register_buffer('child', torch.LongTensor(child_array))
-        
-        # Instantiate joints
-        self.joints_dict = nn.ModuleList([ 
-            CustomJoint(axis=[[0,0,1], [1,0,0], [0,1,0]], axis_flip=[1, 1, 1]), # 0 pelvis 
-            CustomJoint(axis=[[0,0,1], [1,0,0], [0,1,0]], axis_flip=[1, 1, 1]), # 1 femur_r 
-            WalkerKnee(), # 2 tibia_r 
-            PinJoint(parent_frame_ori = [0.175895, -0.105208, 0.0186622]), # 3 talus_r Field taken from .osim Joint-> frames -> PhysicalOffsetFrame -> orientation 
-            PinJoint(parent_frame_ori = [-1.76818999, 0.906223, 1.8196000]), # 4 calcn_r 
-            PinJoint(parent_frame_ori = [-3.141589999, 0.6199010, 0]), # 5 toes_r 
-            CustomJoint(axis=[[0,0,1], [1,0,0], [0,1,0]], axis_flip=[1, -1, -1]), # 6 femur_l 
-            WalkerKnee(), # 7 tibia_l 
-            PinJoint(parent_frame_ori = [0.175895, -0.105208, 0.0186622]), # 8 talus_l 
-            PinJoint(parent_frame_ori = [1.768189999 ,-0.906223, 1.8196000]), # 9 calcn_l 
-            PinJoint(parent_frame_ori = [-3.141589999, -0.6199010, 0]), #1 0 toes_l 
-            ConstantCurvatureJoint(axis=[[1,0,0], [0,0,1], [0,1,0]], axis_flip=[1, 1, 1]), #1 1 lumbar 
-            ConstantCurvatureJoint(axis=[[1,0,0], [0,0,1], [0,1,0]], axis_flip=[1, 1, 1]), #1 2 thorax 
-            ConstantCurvatureJoint(axis=[[1,0,0], [0,0,1], [0,1,0]], axis_flip=[1, 1, 1]), #1 3 head 
-            EllipsoidJoint(axis=[[0,1,0], [0,0,1], [1,0,0]], axis_flip=[1, -1, -1]), #1 4 scapula_r 
-            CustomJoint(axis=[[1,0,0], [0,1,0], [0,0,1]], axis_flip=[1, 1, 1]), #1 5 humerus_r 
-            CustomJoint(axis=[[0.0494, 0.0366, 0.99810825]], axis_flip=[[1]]), #1 6 ulna_r 
-            CustomJoint(axis=[[-0.01716099, 0.99266564, -0.11966796]], axis_flip=[[1]]), #1 7 radius_r 
-            CustomJoint(axis=[[1,0,0], [0,0,-1]], axis_flip=[1, 1]), #1 8 hand_r 
-            EllipsoidJoint(axis=[[0,1,0], [0,0,1], [1,0,0]], axis_flip=[1, 1, 1]), #1 9 scapula_l 
-            CustomJoint(axis=[[1,0,0], [0,1,0], [0,0,1]], axis_flip=[1, 1, 1]), #2 0 humerus_l 
-            CustomJoint(axis=[[-0.0494, -0.0366, 0.99810825]], axis_flip=[[1]]), #2 1 ulna_l 
-            CustomJoint(axis=[[0.01716099, -0.99266564, -0.11966796]], axis_flip=[[1]]), #2 2 radius_l 
-            CustomJoint(axis=[[-1,0,0], [0,0,-1]], axis_flip=[1, 1]), #2 3 hand_l 
-        ])
-        
-    def pose_params_to_rot(self, osim_poses):
-        """ Transform the pose parameters to 3x3 rotation matrices
-        Each parameter is mapped to a joint as described in joint_dict.
-        The specific joint object is then used to compute the rotation matrix.
-        """
-    
-        B = osim_poses.shape[0]
-        Nj = self.num_joints
-        
-        ident = torch.eye(3, dtype=osim_poses.dtype).to(osim_poses.device)
-        Rp = ident.unsqueeze(0).unsqueeze(0).repeat(B, Nj,1,1)
-        tp = torch.zeros(B, Nj, 3).to(osim_poses.device)
-        start_index = 0
-        for i in range(0, Nj):
-            joint_object = self.joints_dict[i]
-            end_index = start_index + joint_object.nb_dof
-            Rp[:, i] = joint_object.q_to_rot(osim_poses[:, start_index:end_index])
-            start_index = end_index  
-        return Rp, tp
-    
-        
-    def params_name_to_index(self, param_name):
-        
-        assert param_name in pose_param_names
-        param_index = pose_param_names.index(param_name)
-        return param_index
-        
-        
-    def forward(self, poses, betas, trans, poses_type='skel', skelmesh=True, dJ=None, pose_dep_bs=True):      
-        """
-        params
-            poses : B x 46 tensor of pose parameters
-            betas : B x 10 tensor of shape parameters, same as SMPL
-            trans : B x 3 tensor of translation 
-            poses_type : str, 'skel', should not be changed
-            skelemesh : bool, if True, returns the skeleton vertices. The skeleton mesh is heavy so to fit on GPU memory, set to False when not needed.
-            dJ : B x 24 x 3 tensor of the offset of the joints location from the anatomical regressor. If None, the offset is set to 0.
-            pose_dep_bs : bool, if True (default), applies the pose dependant blend shapes. If False, the pose dependant blend shapes are not applied.
-        
-        return SKELOutput class with the following fields:
-            betas : Bx10 tensor of shape parameters
-            poses : Bx46 tensor of pose parameters
-            skin_verts : Bx6890x3 tensor of skin vertices
-            skel_verts : tensor of skeleton vertices
-            joints : Bx24x3 tensor of joints location
-            joints_ori : Bx24x3x3 tensor of joints orientation
-            trans : Bx3  pose dependant blend shapes offsets 
-            pose_offsets : Bx6080x3  pose dependant blend shapes offsets 
-            joints_tpose : Bx24x3 3D joints location in T pose 
-        
-        In this function we use the following conventions:
-        B : batch size
-        Ns : skin vertices
-        Nk : skeleton vertices    
-        """
-        
-        Ns = self.skin_template_v.shape[0] # nb skin vertices
-        Nk = self.skel_template_v.shape[0] # nb skeleton vertices
-        Nj = self.num_joints
-        B = poses.shape[0]
-        device = poses.device
-        
-        # Check the shapes of the inputs
-        assert len(betas.shape) == 2, f"Betas should be of shape (B, {self.num_betas}), but got {betas.shape}"
-        assert poses.shape[0] == betas.shape[0], f"Expected poses and betas to have the same batch size, but got {poses.shape[0]} and {betas.shape[0]}"
-        assert poses.shape[0] == trans.shape[0], f"Expected poses and betas to have the same batch size, but got {poses.shape[0]} and {trans.shape[0]}"
-        
-        if dJ is not None:
-            assert len(dJ.shape) == 3, f"Expected dJ to have shape (B, {Nj}, 3), but got {dJ.shape}" 
-            assert dJ is None or dJ.shape[0] == B, f"Expected dJ to have the same batch size as poses, but got {dJ.shape[0]} and {poses.shape[0]}"
-            assert dJ.shape[1] == Nj, f"Expected dJ to have the same number of joints as the model, but got {dJ.shape[1]} and {Nj}"
-        
-        # Check the device of the inputs
-        assert betas.device == device, f"Betas should be on device {device}, but got {betas.device}"
-        assert trans.device == device, f"Trans should be on device {device}, but got {trans.device}"  
-        
-        skin_v0 = self.skin_template_v[None, :]
-        skel_v0 = self.skel_template_v[None, :]
-        betas = betas[:, :, None] # TODO Name the expanded beta differently
-        
-        # TODO
-        assert poses_type in ['skel', 'bsm'], f"got {poses_type}"
-        if poses_type == 'bsm':
-            assert poses.shape[1] == self.num_q_params - 3, f'With poses_type bsm, expected parameters of shape (B, {self.num_q_params - 3}, got {poses.shape}'
-            poses_bsm = poses
-            poses_skel = torch.zeros(B, self.num_q_params)
-            poses_skel[:,:3] = poses_bsm[:, :3]
-            trans = poses_bsm[:, 3:6] # In BSM parametrization, the hips translation is given by params 3 to 5
-            poses_skel[:, 3:] = poses_bsm
-            poses = poses_skel
-   
-        else:
-            assert poses.shape[1] == self.num_q_params, f'With poses_type skel, expected parameters of shape (B, {self.num_q_params}), got {poses.shape}'
-            pass
-        # Load poses as expected
-        # Distinction bsm skel. by default it will be bsm
-
-        # ------- Shape ----------
-        # Apply the beta offset to the template
-        shapedirs  = self.shapedirs.view(-1, self.num_betas)[None, :].expand(B, -1, -1) # B x D*Ns x num_betas
-        v_shaped = skin_v0 + torch.matmul(shapedirs, betas).view(B, Ns, 3)
-        
-        # ------- Joints ----------
-        # Regress the anatomical joint location
-        J = torch.einsum('bik,ji->bjk', [v_shaped, self.J_regressor_osim]) # BxJx3 # osim regressor
-        # J = self.apose_transfo[:, :3, -1].view(1, Nj, 3).expand(B, -1, -1)  # Osim default pose joints location
-        
-        if dJ is not None:
-            J = J + dJ
-        J_tpose = J.clone()
-        
-        # Local translation
-        J_ = J.clone() # BxJx3
-        J_[:, 1:, :] = J[:, 1:, :] - J[:, self.parent, :]
-        t = J_[:, :, :, None] # BxJx3x1
-        
-        # ------- Bones transformation matrix----------
-        
-        # Bone initial transform to go from unposed to SMPL T pose
-        Rk01 = self.compute_bone_orientation(J, J_)
-         
-        # BSM default pose rotations
-        Ra = self.apose_rel_transfo[:, :3, :3].view(1, Nj, 3,3).expand(B, Nj, 3, 3) 
-
-        # Local bone rotation given by the pose param
-        Rp, tp = self.pose_params_to_rot(poses)  # BxNjx3x3 pose params to rotation
-            
-        R = matmul_chain([Rk01, Ra.transpose(2,3), Rp, Ra, Rk01.transpose(2,3)])
-
-        ###### Compute translation for non pure rotation joints  
-        t_posed = t.clone()
-        
-        # Scapula
-        thorax_width = torch.norm(J[:, 19, :] - J[:, 14, :], dim=1) # Distance between the two scapula joints, size B
-        thorax_height = torch.norm(J[:, 12, :] - J[:, 11, :], dim=1) # Distance between the two scapula joints, size B
-        
-        angle_abduction = poses[:,26]
-        angle_elevation = poses[:,27]
-        angle_rot = poses[:,28]
-        angle_zero = torch.zeros_like(angle_abduction)
-        t_posed[:,14] = t_posed[:,14] + \
-                        (right_scapula(angle_abduction, angle_elevation, angle_rot, thorax_width, thorax_height).view(-1,3,1)
-                          - right_scapula(angle_zero, angle_zero, angle_zero, thorax_width, thorax_height).view(-1,3,1))
-
-
-        angle_abduction = poses[:,36]
-        angle_elevation = poses[:,37]
-        angle_rot = poses[:,38]
-        angle_zero = torch.zeros_like(angle_abduction)
-        t_posed[:,19] = t_posed[:,19] + \
-                        (left_scapula(angle_abduction, angle_elevation, angle_rot, thorax_width, thorax_height).view(-1,3,1) 
-                         - left_scapula(angle_zero, angle_zero, angle_zero, thorax_width, thorax_height).view(-1,3,1))
-               
-               
-        # Knee_r
-        # TODO add the Walker knee offset
-        # bone_scale = self.compute_bone_scale(J_,J, skin_v0, v_shaped)
-        # f1 = poses[:, 2*3+2].clone()
-        # scale_femur = bone_scale[:, 2]
-        # factor = 0.076/0.080 * scale_femur # The template femur medial laterak spacing #66
-        # f = -f1*180/torch.pi #knee_flexion
-        # varus = (0.12367*f)-0.0009*f**2
-        # introt = 0.3781*f-0.001781*f**2
-        # ydis = (-0.0683*f 
-        #         + 8.804e-4 * f**2 
-        #         - 3.750e-06*f**3
-        #         )/1000*factor # up-down
-        # zdis = (-0.1283*f 
-        #         + 4.796e-4 * f**2)/1000*factor # 
-        # import ipdb; ipdb.set_trace()
-        # poses[:, 9] = poses[:, 9] + varus
-        # t_posed[:,2] = t_posed[:,2] + torch.stack([torch.zeros_like(ydis), ydis, zdis], dim=1).view(-1,3,1)
-        # poses[:, 2*3+2]=0
-        
-        # t_unposed = torch.zeros_like(t_posed)
-        # t_unposed[:,2] = torch.stack([torch.zeros_like(ydis), ydis, zdis], dim=1).view(-1,3,1)
-        
-                        
-        # Spine 
-        lumbar_bending = poses[:,17]
-        lumbar_extension = poses[:,18]
-        angle_zero = torch.zeros_like(lumbar_bending)
-        interp_t = torch.ones_like(lumbar_bending)
-        l = torch.abs(J[:, 11, 1] - J[:, 0, 1]) # Length of the spine section along y axis
-        t_posed[:,11] = t_posed[:,11] + \
-                        (curve_torch_3d(lumbar_bending, lumbar_extension, t=interp_t, l=l)
-                         - curve_torch_3d(angle_zero, angle_zero, t=interp_t, l=l))
- 
-        thorax_bending = poses[:,20]
-        thorax_extension = poses[:,21]
-        angle_zero = torch.zeros_like(thorax_bending)
-        interp_t = torch.ones_like(thorax_bending)
-        l = torch.abs(J[:, 12, 1] - J[:, 11, 1]) # Length of the spine section
-
-        t_posed[:,12] = t_posed[:,12] + \
-                        (curve_torch_3d(thorax_bending, thorax_extension, t=interp_t, l=l)
-                         - curve_torch_3d(angle_zero, angle_zero, t=interp_t, l=l))                                               
-
-        head_bending = poses[:, 23]
-        head_extension = poses[:,24]
-        angle_zero = torch.zeros_like(head_bending)
-        interp_t = torch.ones_like(head_bending)
-        l = torch.abs(J[:, 13, 1] - J[:, 12, 1]) # Length of the spine section
-        t_posed[:,13] = t_posed[:,13] + \
-                        (curve_torch_3d(head_bending, head_extension, t=interp_t, l=l)
-                         - curve_torch_3d(angle_zero, angle_zero, t=interp_t, l=l)) 
-                                                    
-  
-        # ------- Body surface transformation matrix----------           
-                                
-        G_ = torch.cat([R, t_posed], dim=-1) # BxJx3x4 local transformation matrix
-        pad_row = torch.FloatTensor([0, 0, 0, 1]).to(device).view(1, 1, 1, 4).expand(B, Nj, -1, -1) # BxJx1x4
-        G_ = torch.cat([G_, pad_row], dim=2) # BxJx4x4 padded to be 4x4 matrix an enable multiplication for the kinematic chain
-        
-        # Global transform
-        G = [G_[:, 0].clone()]
-        for i in range(1, Nj):
-            G.append(torch.matmul(G[self.parent[i - 1]], G_[:, i, :, :]))
-        G = torch.stack(G, dim=1)
-        
-        # ------- Pose dependant blend shapes ----------
-        if pose_dep_bs is False:
-                v_shaped_pd = v_shaped
-        else:
-            # Note : Those should be retrained for SKEL as the SKEL joints location are different from SMPL.
-            # But the current version lets use get decent pose dependant deformations for the shoulders, belly and knies
-            ident = torch.eye(3, dtype=v_shaped.dtype, device=device)
-            
-            # We need the per SMPL joint bone transform to compute pose dependant blend shapes.
-            # Initialize each joint rotation with identity
-            Rsmpl = ident.unsqueeze(0).unsqueeze(0).expand(B, self.num_joints_smpl, -1, -1) # BxNjx3x3 
-            
-            Rskin = G_[:, :, :3, :3] # BxNjx3x3
-            Rsmpl[:, smpl_joint_corresp] = Rskin.clone()[:] # BxNjx3x3 pose params to rotation
-            pose_feature = Rsmpl[:, 1:].view(B, -1, 3, 3) - ident
-            pose_offsets = torch.matmul(pose_feature.view(B, -1),
-                                        self.posedirs.view(Ns*3, -1).T).view(B, -1, 3)
-            v_shaped_pd = v_shaped + pose_offsets
-        
-
-          
-        
-        ##########################################################################################
-        #Transform skin mesh 
-        ############################################################################################
-
-        # Apply global transformation to the template mesh
-        rest = torch.cat([J, torch.zeros(B, Nj, 1).to(device)], dim=2).view(B, Nj, 4, 1) # BxJx4x1
-        zeros = torch.zeros(B, Nj, 4, 3).to(device) # BxJx4x3
-        rest = torch.cat([zeros, rest], dim=-1) # BxJx4x4
-        rest = torch.matmul(G, rest) # This is a 4x4 transformation matrix that only contains translation to the rest pose joint location
-        Gskin = G - rest
-        
-        # Compute per vertex transformation matrix (after weighting)
-        T = torch.matmul(self.weights, Gskin.permute(1, 0, 2, 3).contiguous().view(Nj, -1)).view(Ns, B, 4,4).transpose(0, 1)
-        rest_shape_h = torch.cat([v_shaped_pd, torch.ones_like(v_shaped_pd)[:, :, [0]]], dim=-1)
-        v_posed = torch.matmul(T, rest_shape_h[:, :, :, None])[:, :, :3, 0]
-        
-        # translation
-        v_trans = v_posed + trans[:,None,:]
-        
-        ##########################################################################################
-        #Transform joints 
-        ############################################################################################
-
-        # import ipdb; ipdb.set_trace()
-        root_transform = with_zeros(torch.cat((R[:,0],J[:,0][:,:,None]),2))
-        results =  [root_transform]
-        for i in range(0, self.parent.shape[0]):
-            transform_i =  with_zeros(torch.cat((R[:, i + 1], t_posed[:,i+1]), 2))
-            curr_res = torch.matmul(results[self.parent[i]],transform_i)
-            results.append(curr_res)
-        results = torch.stack(results, dim=1)
-        posed_joints = results[:, :, :3, 3]
-        J_transformed = posed_joints + trans[:,None,:]
-        
-    
-        ##########################################################################################
-        # Transform skeleton
-        ############################################################################################
-
-        if skelmesh:
-            G_bones = None
-            # Shape the skeleton by scaling its bones
-            skel_rest_shape_h = torch.cat([skel_v0, torch.ones_like(skel_v0)[:, :, [0]]], dim=-1).expand(B, Nk, -1) # (1,Nk,3)
-
-            # compute the bones scaling from the kinematic tree and skin mesh
-            #with torch.no_grad():
-            # TODO: when dJ is optimized the shape of the mesh should be affected by the gradients
-            bone_scale = self.compute_bone_scale(J_, v_shaped, skin_v0)
-            # Apply bone meshes scaling:
-            skel_v_shaped = torch.cat([(torch.matmul(bone_scale[:,:,0], self.skel_weights_rigid.T) * skel_rest_shape_h[:, :, 0])[:, :, None], 
-                                    (torch.matmul(bone_scale[:,:,1], self.skel_weights_rigid.T) * skel_rest_shape_h[:, :, 1])[:, :, None],
-                                    (torch.matmul(bone_scale[:,:,2], self.skel_weights_rigid.T) * skel_rest_shape_h[:, :, 2])[:, :, None],
-                                    (torch.ones(B, Nk, 1).to(device))
-                                    ], dim=-1) 
-            
-            # Align the bones with the proper axis
-            Gk01 = build_homog_matrix(Rk01, J.unsqueeze(-1)) # BxJx4x4
-            T = torch.matmul(self.skel_weights_rigid, Gk01.permute(1, 0, 2, 3).contiguous().view(Nj, -1)).view(Nk, B, 4,4).transpose(0, 1) #[1, 48757, 3, 3]
-            skel_v_align = torch.matmul(T, skel_v_shaped[:, :, :, None])[:, :, :, 0]
-            
-            # This transfo will be applied with weights, effectively unposing the whole skeleton mesh in each joint frame. 
-            # Then, per joint weighted transformation can then be applied
-            G_tpose_to_unposed = build_homog_matrix(torch.eye(3).view(1,1,3,3).expand(B, Nj, 3, 3).to(device), -J.unsqueeze(-1)) # BxJx4x4
-            G_skel = torch.matmul(G, G_tpose_to_unposed)            
-            G_bones = torch.matmul(G, Gk01)
-
-            T = torch.matmul(self.skel_weights, G_skel.permute(1, 0, 2, 3).contiguous().view(Nj, -1)).view(Nk, B, 4,4).transpose(0, 1)
-            skel_v_posed = torch.matmul(T, skel_v_align[:, :, :, None])[:, :, :3, 0]
-            
-            skel_trans = skel_v_posed + trans[:,None,:]
-
-        else:
-            skel_trans = skel_v0
-            Gk01 = build_homog_matrix(Rk01, J.unsqueeze(-1)) # BxJx4x4
-            G_bones = torch.matmul(G, Gk01)
-
-        joints = J_transformed
-        skin_verts = v_trans
-        skel_verts = skel_trans       
-        joints_ori = G_bones[:,:,:3,:3]
-        
-        if skin_verts.max() > 1e3:
-            import ipdb; ipdb.set_trace()
-        
-        output = SKELOutput(skin_verts=skin_verts,
-                            skel_verts=skel_verts,
-                            joints=joints,
-                            joints_ori=joints_ori,
-                            betas=betas,
-                            poses=poses,
-                            trans = trans,
-                            pose_offsets = pose_offsets,
-                            joints_tpose = J_tpose,
-                            v_shaped = v_shaped,)
-
-        return output
-
-    
-    def compute_bone_scale(self, J_, v_shaped, skin_v0):
- 
-        # index                         [0,  1,     2,     3      4,     5,   , ...] # todo add last one, figure out bone scale indices
-        # J_ bone vectors               [j0, j1-j0, j2-j0, j3-j0, j4-j1, j5-j2, ...]
-        # norm(J) = length of the bone  [j0, j1-j0, j2-j0, j3-j0, j4-j1, j5-j2, ...]
-        # self.joints_sockets           [j0, j1-j0, j2-j0, j3-j0, j4-j1, j5-j2, ...]
-        # self.skel_weights             [j0, j1,    j2,    j3,    j4,    j5,    ...]
-        B = J_.shape[0]
-        Nj = J_.shape[1]
-        
-        bone_scale = torch.ones(B, Nj).to(J_.device)
-        
-        # BSM template joints location
-        osim_joints_r = self.apose_rel_transfo[:, :3, 3].view(1, Nj, 3).expand(B, Nj, 3).clone()
-        
-        length_bones_bsm = torch.norm(osim_joints_r, dim=-1).expand(B, -1)
-        length_bones_smpl = torch.norm(J_, dim=-1) # (B, Nj)
-        bone_scale_parent = length_bones_smpl / length_bones_bsm
-        
-        non_leaf_node = (self.child != 0)
-        bone_scale[:,non_leaf_node] = (bone_scale_parent[:,self.child])[:,non_leaf_node]
-
-        # Ulna should have the same scale as radius
-        bone_scale[:,16] = bone_scale[:,17]
-        bone_scale[:,16] = bone_scale[:,17]
-
-        bone_scale[:,21] = bone_scale[:,22]
-        bone_scale[:,21] = bone_scale[:,22]  
-        
-        # Thorax
-        # Thorax scale is defined by the relative position of the thorax to its child joint, not parent joint as for other bones
-        bone_scale[:, 12] = bone_scale[:, 11] 
-        
-        # Lumbars 
-        # Lumbar scale is defined by the y relative position of the lumbar joint
-        length_bones_bsm = torch.abs(osim_joints_r[:,11, 1])
-        length_bones_smpl = torch.abs(J_[:, 11, 1]) # (B, Nj)
-        bone_scale_lumbar = length_bones_smpl / length_bones_bsm
-        bone_scale[:, 11] = bone_scale_lumbar
-        
-        # Expand to 3 dimensions and adjest scaling to avoid skin-skeleton intersection and handle the scaling of leaf body parts (hands, feet)
-        bone_scale = bone_scale.reshape(B, Nj, 1).expand(B, Nj, 3).clone()
-            
-        for (ji, doi, dsi), (v1, v2) in scaling_keypoints.items():
-            bone_scale[:, ji, doi] = ((v_shaped[:,v1] - v_shaped[:, v2])/ (skin_v0[:,v1] - skin_v0[:, v2]))[:,dsi] # Top over chin       
-            #TODO: Add keypoints for feet scaling in scaling_keypoints
-        
-        # Adjust thorax front-back scaling
-        # TODO fix this part
-        v1 = 3027 #thorax back
-        v2 = 3495 #thorax front
-        
-        scale_thorax_up = ((v_shaped[:,v1] - v_shaped[:, v2])/ (skin_v0[:,v1] - skin_v0[:, v2]))[:,2]  # good for large people
-        v2 = 3506 #sternum
-        scale_thorax_sternum = ((v_shaped[:,v1] - v_shaped[:, v2])/ (skin_v0[:,v1] - skin_v0[:, v2]))[:,2] # Good for skinny people
-        bone_scale[:, 12, 0] = torch.min(scale_thorax_up, scale_thorax_sternum) # Avoids super expanded ribcage for large people and sternum outside for skinny people
-                        
-        #lumbars, adjust width to be same as thorax
-        bone_scale[:, 11, 0] = bone_scale[:, 12, 0]
-        
-        return bone_scale
-        
-   
-    
-    def compute_bone_orientation(self, J, J_):        
-        """Compute each bone orientation in T pose   """
-        
-        # method = 'unposed'
-        # method = 'learned'
-        method = 'learn_adjust'
-        
-        B = J_.shape[0]
-        Nj = J_.shape[1]
-
-        # Create an array of bone vectors the bone meshes should be aligned to.
-        bone_vect = torch.zeros_like(J_) # / torch.norm(J_, dim=-1)[:, :, None] # (B, Nj, 3)
-        bone_vect[:] = J_[:, self.child] # Most bones are aligned between their parent and child joint
-        bone_vect[:,16] = bone_vect[:,16]+bone_vect[:,17] # We want to align the ulna to the segment joint 16 to 18
-        bone_vect[:,21] = bone_vect[:,21]+bone_vect[:,22] # Same other ulna
-        
-        # TODO Check indices here
-        # bone_vect[:,13] = bone_vect[:,12].clone() 
-        bone_vect[:,12] = bone_vect.clone()[:,11].clone() # We want to align the  thorax on the thorax-lumbar segment
-        # bone_vect[:,11] = bone_vect[:,0].clone() 
-        
-        osim_vect = self.apose_rel_transfo[:, :3, 3].clone().view(1, Nj, 3).expand(B, Nj, 3).clone()
-        osim_vect[:] = osim_vect[:,self.child]
-        osim_vect[:,16] = osim_vect[:,16]+osim_vect[:,17] # We want to align the ulna to the segment joint 16 to 18
-        osim_vect[:,21] = osim_vect[:,21]+osim_vect[:,22] # We want to align the ulna to the segment joint 16 to 18
-        
-        # TODO: remove when this has been checked 
-        # import matplotlib.pyplot as plt
-        # fig = plt.figure()
-        # ax = fig.add_subplot(111, projection='3d')
-        # ax.plot(osim_vect[:,0,0], osim_vect[:,0,1], osim_vect[:,0,2], color='r')
-        # plt.show()
-        
-        Gk = torch.eye(3, device=J_.device).repeat(B, Nj, 1, 1)  
-        
-        if method == 'unposed':
-            return Gk
-
-        elif method == 'learn_adjust':
-            Gk_learned = self.per_joint_rot.view(1, Nj, 3, 3).expand(B, -1, -1, -1) #load learned rotation
-            osim_vect_corr = torch.matmul(Gk_learned, osim_vect.unsqueeze(-1)).squeeze(-1)
-                
-            Gk[:,:] = rotation_matrix_from_vectors(osim_vect_corr, bone_vect)
-            # set nan to zero
-            # TODO: Check again why the following line was required
-            Gk[torch.isnan(Gk)] = 0
-            # Gk[:,[18,23]] = Gk[:,[16,21]] # hand has same orientation as ulna
-            # Gk[:,[5,10]] = Gk[:,[4,9]] # toe has same orientation as calcaneus
-            # Gk[:,[0,11,12,13,14,19]] = torch.eye(3, device=J_.device).view(1,3,3).expand(B, 6, 3, 3) # pelvis, torso and shoulder blade orientation does not vary with beta, leave it
-            Gk[:, self.joint_idx_fixed_beta] =  torch.eye(3, device=J_.device).view(1,3,3).expand(B, len(self.joint_idx_fixed_beta), 3, 3) # pelvis, torso and shoulder blade orientation should not vary with beta, leave it
-               
-            Gk = torch.matmul(Gk, Gk_learned)
-
-        elif method == 'learned':
-            """ Apply learned transformation"""       
-            Gk = self.per_joint_rot.view(1, Nj, 3, 3).expand(B, -1, -1, -1)
-            
-        else:
-            raise NotImplementedError
-        
-        return Gk
-    
-=======
-"""
-Copyright©2024 Max-Planck-Gesellschaft zur Förderung
-der Wissenschaften e.V. (MPG). acting on behalf of its Max Planck Institute
-for Intelligent Systems. All rights reserved.
-
-Author: Marilyn Keller
-See https://skel.is.tue.mpg.de/license.html for licensing and contact information.
-"""
-
-import os
-import torch.nn as nn
-import torch
-import numpy as np
-import pickle as pkl
-from typing import NewType, Optional
-
-from skel.joints_def import curve_torch_3d, left_scapula, right_scapula
-from skel.osim_rot import ConstantCurvatureJoint, CustomJoint, EllipsoidJoint, PinJoint, WalkerKnee
-from skel.utils import build_homog_matrix, rotation_matrix_from_vectors, with_zeros, matmul_chain
-from dataclasses import dataclass, fields
-
-from skel.kin_skel import scaling_keypoints, pose_param_names, smpl_joint_corresp
-import skel.config as cg
-
-Tensor = NewType('Tensor', torch.Tensor)
-
-@dataclass
-class ModelOutput:
-    """
-    模型输出的数据类
-    包含了模型输出的各种可选张量
-    """
-    vertices: Optional[Tensor] = None
-    joints: Optional[Tensor] = None
-    full_pose: Optional[Tensor] = None
-    global_orient: Optional[Tensor] = None
-    transl: Optional[Tensor] = None
-    v_shaped: Optional[Tensor] = None
-
-    def __getitem__(self, key):
-        """
-        获取指定键的值
-        """
-        return getattr(self, key)
-
-    def get(self, key, default=None):
-        """
-        获取指定键的值，如果不存在则返回默认值
-        """
-        return getattr(self, key, default)
-
-    def __iter__(self):
-        """
-        返回键的迭代器
-        """
-        return self.keys()
-
-    def keys(self):
-        """
-        返回所有键的迭代器
-        """
-        keys = [t.name for t in fields(self)]
-        return iter(keys)
-
-    def values(self):
-        """
-        返回所有值的迭代器
-        """
-        values = [getattr(self, t.name) for t in fields(self)]
-        return iter(values)
-
-    def items(self):
-        """
-        返回所有键值对的迭代器
-        """
-        data = [(t.name, getattr(self, t.name)) for t in fields(self)]
-        return iter(data)
-
-@dataclass
-class SKELOutput(ModelOutput):
-    """
-    SKEL模型的输出数据类，继承自ModelOutput
-    包含了SKEL模型特有的输出字段
-    
-    1. body_pose:
-   - 数据结构：Tensor
-   - 维度：(B, 43)，其中B是批次大小
-   - 用途：表示身体各个关节的局部旋转，不包括全局旋转
-   - 关联：这是poses的一个子集，不包含全局旋转
-
-    2. poses:
-    - 数据结构：Tensor
-    - 维度：(B, 46)，其中B是批次大小
-    - 用途：表示完整的姿势参数，包括全局旋转和所有关节的局部旋转
-    - 关联：包含body_pose，加上3个全局旋转参数
-
-    3. joints:
-    - 数据结构：Tensor
-    - 维度：(B, Nj, 3)，其中B是批次大小，Nj是关节数量
-    - 用途：表示变形后的关节在3D空间中的位置
-    - 关联：由poses和betas共同决定，反映了姿势和形状变化后的关节位置
-
-    4. joints_ori:
-    - 数据结构：Tensor
-    - 维度：(B, Nj, 3, 3)，其中B是批次大小，Nj是关节数量
-    - 用途：表示每个关节的方向，通常是3x3旋转矩阵
-    - 关联：由poses决定，反映了每个关节的旋转状态
-
-    5. pose_offsets:
-    - 数据结构：Tensor
-    - 维度：(B, Ns, 3)，其中B是批次大小，Ns是顶点数量
-    - 用途：表示由姿势变化引起的顶点偏移量
-    - 关联：由poses计算得出，用于调整模型形状以适应不同的姿势
-
-    这些参数之间的关系：
-
-    - poses包含了完整的姿势信息，其中一部分（除去全局旋转）就是body_pose。
-    - poses用于计算joints和joints_ori，决定了骨骼的位置和方向。
-    - poses还用于计算pose_offsets，这些偏移量会应用到模型的顶点上，以实现更真实的姿势变形。
-    - joints反映了最终的关节位置，综合了poses和betas的影响。
-    - joints_ori反映了关节的方向，主要由poses决定。
-    """
-    betas: Optional[Tensor] = None # 形状参数,控制身体形状变化
-    body_pose: Optional[Tensor] = None # 身体姿势参数,不包括全局旋转
-    skin_verts: Optional[Tensor] = None  # 变形后的皮肤顶点位置
-    skel_verts: Optional[Tensor] = None # 变形后的骨骼顶点位置
-    joints: Optional[Tensor] = None # 变形后的关节位置
-    joints_ori: Optional[Tensor] = None # 关节方向,通常表示为3x3旋转矩阵
-    poses: Optional[Tensor] = None # 完整的姿势参数,包括全局旋转
-    trans : Optional[Tensor] = None # 全局平移参数
-    pose_offsets : Optional[Tensor] = None # 由姿势引起的顶点偏移量
-    joints_tpose : Optional[Tensor] = None # T姿势下的3D关节位置
-    
-    
-class SKEL(nn.Module):
-    """
-    SKEL模型类
-    实现了基于骨骼的人体模型
-    """
-    num_betas = 10
-    
-    def __init__(self, gender, model_path=None, custom_joint_reg_path=None, **kwargs):
-        """
-        初始化SKEL模型
-        
-        参数：
-        gender: 性别，'male'或'female'
-        model_path: 模型文件路径，如果为None则使用默认路径
-        """
-        super(SKEL, self).__init__()
-
-        if gender not in ['male', 'female']:
-            raise RuntimeError(f'Invalid Gender, got {gender}')
-
-        self.gender = gender
-        
-        if model_path is None:
-            # skel_file = f"/Users/mkeller2/Data/skel_models_v1.0/skel_{gender}.pkl"
-            skel_file = os.path.join(cg.skel_folder, f"skel_{gender}.pkl")
-        else:
-            skel_file = os.path.join(model_path, f"skel_{gender}.pkl")
-        assert os.path.exists(skel_file), f"Skel model file {skel_file} does not exist"
-        
-        skel_data = pkl.load(open(skel_file, 'rb'))
-
-        # 初始化模型参数
-        self.num_betas = 10
-        self.num_q_params = 46
-        self.bone_names = skel_data['bone_names'] 
-        self.num_joints = skel_data['J_regressor_osim'].shape[0]
-        self.num_joints_smpl = skel_data['J_regressor'].shape[0]
-        
-        self.bone_axis = skel_data['bone_axis'] 
-        self.joints_name = skel_data['joints_name']
-        self.pose_params_name = skel_data['pose_params_name']
-        
-        # register the template meshes
-        # 注册模板网格
-        self.register_buffer('skin_template_v', torch.FloatTensor(skel_data['skin_template_v']))
-        self.register_buffer('skin_f', torch.LongTensor(skel_data['skin_template_f']))
-        
-        self.register_buffer('skel_template_v', torch.FloatTensor(skel_data['skel_template_v']))
-        self.register_buffer('skel_f', torch.LongTensor(skel_data['skel_template_f']))
-        
-        # Shape corrective blend shapes
-        # 形状校正混合形状
-        self.register_buffer('shapedirs', torch.FloatTensor(np.array(skel_data['shapedirs'][:,:,:self.num_betas])))
-        self.register_buffer('posedirs', torch.FloatTensor(np.array(skel_data['posedirs'])))
-        
-        # Model sparse joints regressor, regresses joints location from a mesh
-        # 模型稀疏关节回归器，从网格回归关节位置
-        self.register_buffer('J_regressor', torch.FloatTensor(skel_data['J_regressor']))
-        
-        # Regress the anatomical joint location with a regressor learned from BioAmass
-        # 使用从BioAmass学习的回归器回归解剖学关节位置
-        if custom_joint_reg_path is not None:
-            J_regressor_skel = pkl.load(open(custom_joint_reg_path, 'rb'))
-            self.register_buffer('J_regressor_osim', torch.FloatTensor(J_regressor_skel))  
-            print('WARNING: Using custom joint regressor')
-        else:
-            self.register_buffer('J_regressor_osim', torch.FloatTensor(skel_data['J_regressor_osim']))
- 
-        self.register_buffer('joint_sockets', torch.FloatTensor(skel_data['joint_sockets']))
-        
-        self.register_buffer('per_joint_rot', torch.FloatTensor(skel_data['per_joint_rot']))
-        
-        # Skin model skinning weights
-        # 皮肤模型蒙皮权重
-        self.register_buffer('weights', torch.FloatTensor(skel_data['weights']))
-
-        # Skeleton model skinning weights
-        # 骨骼模型蒙皮权重
-        self.register_buffer('skel_weights', torch.FloatTensor(skel_data['skel_weights']))        
-        self.register_buffer('skel_weights_rigid', torch.FloatTensor(skel_data['skel_weights_rigid']))        
-        
-        # Kinematic tree of the model
-         # 模型的运动学树
-        self.register_buffer('kintree_table', torch.from_numpy(skel_data['osim_kintree_table'].astype(np.int64)))
-        # self.register_buffer('osim_kintree_table', torch.from_numpy(skel_data['osim_kintree_table'].astype(np.int64)))
-        self.register_buffer('parameter_mapping', torch.from_numpy(skel_data['parameter_mapping'].astype(np.int64)))
-        
-        # transformation from osim can pose to T pose
-        # 从osim标准姿势到T姿势的变换
-        self.register_buffer('tpose_transfo', torch.FloatTensor(skel_data['tpose_transfo']))
-        
-        # transformation from osim can pose to A pose
-        # 从osim标准姿势到A姿势的变换
-        self.register_buffer('apose_transfo', torch.FloatTensor(skel_data['apose_transfo']))
-        self.register_buffer('apose_rel_transfo', torch.FloatTensor(skel_data['apose_rel_transfo']))
-        
-        # Indices of bones which orientation should not vary with beta in T pose:
-         # T姿势中方向不应随beta变化的骨骼索引：
-        joint_idx_fixed_beta = [0, 5, 10, 13, 18, 23]
-        self.register_buffer('joint_idx_fixed_beta', torch.LongTensor(joint_idx_fixed_beta))                   
-        
-        id_to_col = {self.kintree_table[1, i].item(): i for i in range(self.kintree_table.shape[1])}
-        self.register_buffer('parent', torch.LongTensor(
-            [id_to_col[self.kintree_table[0, it].item()] for it in range(1, self.kintree_table.shape[1])]))
-
-
-        # child array
-        # 子数组
-        # TODO create this array in the SKEL creator
-        child_array = []
-        Nj = self.num_joints
-        for i in range(0, Nj):
-            try:
-                j_array = torch.where(self.kintree_table[0] == i)[0] # candidate child lines 候选子行
-                if len(j_array) == 0:
-                    child_index = 0
-                else:
-                    
-                    j = j_array[0]
-                    if j>=len(self.kintree_table[1]):
-                        child_index = 0
-                    else:
-                        child_index = self.kintree_table[1,j].item()
-                child_array.append(child_index)
-            except:
-                import ipdb; ipdb.set_trace()
-
-        # print(f"child_array: ")
-        # [print(i,child_array[i]) for i in range(0, Nj)]
-        self.register_buffer('child', torch.LongTensor(child_array))
-        
-        # Instantiate joints
-        # 实例化关节
-        # 1. 骨盆、股骨等大关节使用CustomJoint，允许三个自由度的旋转。
-        # 2. 膝关节使用特殊的WalkerKnee类，考虑了膝关节特有的运动特性。
-        # 3. 踝关节相关的骨骼（距骨、跟骨、趾骨）使用PinJoint，这是一种单轴旋转关节，parent_frame_ori参数定义了父坐标系的方向。
-        # 4. 脊柱（腰椎、胸椎）和头部使用ConstantCurvatureJoint，可能模拟了脊柱的弯曲特性。
-        # 5. 肩胛骨使用EllipsoidJoint，这可能是为了模拟肩关节的球窝结构。
-        # 6. 上肢的其他关节（肱骨、尺骨、桡骨、手）使用CustomJoint，但具有不同的旋转轴设置。
-        self.joints_dict = nn.ModuleList([ 
-            CustomJoint(axis=[[0,0,1], [1,0,0], [0,1,0]], axis_flip=[1, 1, 1]), # 0 骨盆 (pelvis)
-            CustomJoint(axis=[[0,0,1], [1,0,0], [0,1,0]], axis_flip=[1, 1, 1]), # 1 右股骨 (femur_r)
-            WalkerKnee(), # 2 右胫骨 (tibia_r)
-            PinJoint(parent_frame_ori = [0.175895, -0.105208, 0.0186622]), # 3 右距骨 (talus_r) 参数来自.osim文件中Joint->frames->PhysicalOffsetFrame->orientation
-            PinJoint(parent_frame_ori = [-1.76818999, 0.906223, 1.8196000]), # 4 右跟骨 (calcn_r)
-            PinJoint(parent_frame_ori = [-3.141589999, 0.6199010, 0]), # 5 右趾骨 (toes_r)
-            CustomJoint(axis=[[0,0,1], [1,0,0], [0,1,0]], axis_flip=[1, -1, -1]), # 6 左股骨 (femur_l)
-            WalkerKnee(), # 7 左胫骨 (tibia_l)
-            PinJoint(parent_frame_ori = [0.175895, -0.105208, 0.0186622]), # 8 左距骨 (talus_l)
-            PinJoint(parent_frame_ori = [1.768189999 ,-0.906223, 1.8196000]), # 9 左跟骨 (calcn_l)
-            PinJoint(parent_frame_ori = [-3.141589999, -0.6199010, 0]), # 10 左趾骨 (toes_l)
-            ConstantCurvatureJoint(axis=[[1,0,0], [0,0,1], [0,1,0]], axis_flip=[1, 1, 1]), # 11 腰椎 (lumbar)
-            ConstantCurvatureJoint(axis=[[1,0,0], [0,0,1], [0,1,0]], axis_flip=[1, 1, 1]), # 12 胸椎 (thorax)
-            ConstantCurvatureJoint(axis=[[1,0,0], [0,0,1], [0,1,0]], axis_flip=[1, 1, 1]), # 13 头部 (head)
-            EllipsoidJoint(axis=[[0,1,0], [0,0,1], [1,0,0]], axis_flip=[1, -1, -1]), # 14 右肩胛骨 (scapula_r)
-            CustomJoint(axis=[[1,0,0], [0,1,0], [0,0,1]], axis_flip=[1, 1, 1]), # 15 右肱骨 (humerus_r)
-            CustomJoint(axis=[[0.0494, 0.0366, 0.99810825]], axis_flip=[[1]]), # 16 右尺骨 (ulna_r)
-            CustomJoint(axis=[[-0.01716099, 0.99266564, -0.11966796]], axis_flip=[[1]]), # 17 右桡骨 (radius_r)
-            CustomJoint(axis=[[1,0,0], [0,0,-1]], axis_flip=[1, 1]), # 18 右手 (hand_r)
-            EllipsoidJoint(axis=[[0,1,0], [0,0,1], [1,0,0]], axis_flip=[1, 1, 1]), # 19 左肩胛骨 (scapula_l)
-            CustomJoint(axis=[[1,0,0], [0,1,0], [0,0,1]], axis_flip=[1, 1, 1]), # 20 左肱骨 (humerus_l)
-            CustomJoint(axis=[[-0.0494, -0.0366, 0.99810825]], axis_flip=[[1]]), # 21 左尺骨 (ulna_l)
-            CustomJoint(axis=[[0.01716099, -0.99266564, -0.11966796]], axis_flip=[[1]]), # 22 左桡骨 (radius_l)
-            CustomJoint(axis=[[-1,0,0], [0,0,-1]], axis_flip=[1, 1]), # 23 左手 (hand_l)
-        ])
-
-        
-    def pose_params_to_rot(self, osim_poses):
-        """ Transform the pose parameters to 3x3 rotation matrices
-        Each parameter is mapped to a joint as described in joint_dict.
-        The specific joint object is then used to compute the rotation matrix.
-        将姿势参数转换为3x3旋转矩阵
-        每个参数按照joint_dict中的描述映射到一个关节。
-        然后使用特定的关节对象计算旋转矩阵。
-        
-        参数：
-        osim_poses: 姿势参数张量
-        
-        返回：
-        Rp: 旋转矩阵
-        tp: 平移向量
-        """
-    
-        B = osim_poses.shape[0]
-        Nj = self.num_joints
-        
-        ident = torch.eye(3, dtype=osim_poses.dtype).to(osim_poses.device)
-        Rp = ident.unsqueeze(0).unsqueeze(0).repeat(B, Nj,1,1)
-        tp = torch.zeros(B, Nj, 3).to(osim_poses.device)
-        start_index = 0
-        for i in range(0, Nj):
-            joint_object = self.joints_dict[i]
-            end_index = start_index + joint_object.nb_dof
-            Rp[:, i] = joint_object.q_to_rot(osim_poses[:, start_index:end_index])
-            start_index = end_index  
-        return Rp, tp
-    
-        
-    def params_name_to_index(self, param_name):
-        """
-        将参数名称转换为索引
-        
-        参数：
-        param_name: 参数名称
-        
-        返回：
-        参数索引
-        """
-        assert param_name in pose_param_names
-        param_index = pose_param_names.index(param_name)
-        return param_index
-        
-        
-    def forward(self, poses, betas, trans, poses_type='skel', skelmesh=True, dJ=None, pose_dep_bs=True):      
-        """
-        SKEL模型的前向传播函数
-        params
-            poses : B x 46 tensor of pose parameters
-                    B x 46 张量,表示姿势参数
-            betas : B x 10 tensor of shape parameters, same as SMPL
-                    B x 10 张量,表示形状参数,与SMPL相同
-            trans : B x 3 tensor of translation
-                    B x 3 张量,表示平移
-            poses_type : str, 'skel', should not be changed
-                         字符串,'skel',不应改变
-            skelemesh : bool, if True, returns the skeleton vertices. The skeleton mesh is heavy so to fit on GPU memory, set to False when not needed.
-                        布尔值,如果为True,返回骨骼顶点。骨骼网格较大,为了适应GPU内存,不需要时设为False。
-            dJ : B x 24 x 3 tensor of the offset of the joints location from the anatomical regressor. If None, the offset is set to 0.
-                 B x 24 x 3 张量,表示关节位置相对于解剖学回归器的偏移。如果为None,偏移设为0。
-            pose_dep_bs : bool, if True (default), applies the pose dependant blend shapes. If False, the pose dependant blend shapes are not applied.
-                          布尔值,如果为True(默认),应用姿势依赖的混合形状。如果为False,则不应用姿势依赖的混合形状。
-
-        return SKELOutput class with the following fields:
-            SKELOutput类,包含以下字段:
-            betas : Bx10 tensor of shape parameters 形状参数
-            poses : Bx46 tensor of pose parameters 姿势参数
-            skin_verts : Bx6890x3 tensor of skin vertices 皮肤顶点
-            skel_verts : tensor of skeleton vertices 骨骼顶点
-            joints : Bx24x3 tensor of joints location 关节位置
-            joints_ori : Bx24x3x3 tensor of joints orientation 关节方向
-            trans : Bx3  pose dependant blend shapes offsets   平移
-            pose_offsets : Bx6080x3  pose dependant blend shapes offsets 姿势依赖的混合形状偏移
-            joints_tpose : Bx24x3 3D joints location in T pose T姿势下的3D关节位置
-        
-        In this function we use the following conventions:
-        在此函数中,我们使用以下约定:
-        B : batch size 批次大小
-        Ns : skin vertices 皮肤顶点数
-        Nk : skeleton vertices 骨骼顶点数
-        """
-        
-        # 获取皮肤和骨骼顶点数,关节数和批次大小
-        Ns = self.skin_template_v.shape[0] # nb skin vertices
-        Nk = self.skel_template_v.shape[0] # nb skeleton vertices
-        Nj = self.num_joints
-        B = poses.shape[0]
-        device = poses.device
-        
-        # Check the shapes of the inputs
-        # 检查输入的形状
-        assert len(betas.shape) == 2, f"Betas should be of shape (B, {self.num_betas}), but got {betas.shape}"
-        assert poses.shape[0] == betas.shape[0], f"Expected poses and betas to have the same batch size, but got {poses.shape[0]} and {betas.shape[0]}"
-        assert poses.shape[0] == trans.shape[0], f"Expected poses and betas to have the same batch size, but got {poses.shape[0]} and {trans.shape[0]}"
-        
-        if dJ is not None:
-            assert len(dJ.shape) == 3, f"Expected dJ to have shape (B, {Nj}, 3), but got {dJ.shape}" 
-            assert dJ is None or dJ.shape[0] == B, f"Expected dJ to have the same batch size as poses, but got {dJ.shape[0]} and {poses.shape[0]}"
-            assert dJ.shape[1] == Nj, f"Expected dJ to have the same number of joints as the model, but got {dJ.shape[1]} and {Nj}"
-        
-        # Check the device of the inputs
-        # 检查输入的设备
-        assert betas.device == device, f"Betas should be on device {device}, but got {betas.device}"
-        assert trans.device == device, f"Trans should be on device {device}, but got {trans.device}"  
-        
-        # 获取模板顶点
-        skin_v0 = self.skin_template_v[None, :]
-        skel_v0 = self.skel_template_v[None, :]
-        betas = betas[:, :, None] # TODO Name the expanded beta differently
-        
-        # TODO
-        # 处理不同类型的姿势参数
-        assert poses_type in ['skel', 'bsm'], f"got {poses_type}"
-        if poses_type == 'bsm':
-            assert poses.shape[1] == self.num_q_params - 3, f'With poses_type bsm, expected parameters of shape (B, {self.num_q_params - 3}, got {poses.shape}'
-            poses_bsm = poses
-            poses_skel = torch.zeros(B, self.num_q_params)
-            poses_skel[:,:3] = poses_bsm[:, :3]
-            trans = poses_bsm[:, 3:6] # In BSM parametrization, the hips translation is given by params 3 to 5 在BSM参数化中,髋部平移由参数3到5给出
-            poses_skel[:, 3:] = poses_bsm
-            poses = poses_skel
-   
-        else:
-            assert poses.shape[1] == self.num_q_params, f'With poses_type skel, expected parameters of shape (B, {self.num_q_params}), got {poses.shape}'
-            pass
-        # Load poses as expected
-        # Distinction bsm skel. by default it will be bsm
-
-        # ------- Shape 形状变形 ----------
-        # Apply the beta offset to the template
-        # 将beta偏移应用到模板
-        shapedirs  = self.shapedirs.view(-1, self.num_betas)[None, :].expand(B, -1, -1) # B x D*Ns x num_betas
-        v_shaped = skin_v0 + torch.matmul(shapedirs, betas).view(B, Ns, 3)
-        
-        # ------- Joints 关节回归 ----------
-        # Regress the anatomical joint location
-        # 回归解剖学关节位置
-        J = torch.einsum('bik,ji->bjk', [v_shaped, self.J_regressor_osim]) # BxJx3 # osim regressor
-        # J = self.apose_transfo[:, :3, -1].view(1, Nj, 3).expand(B, -1, -1)  # Osim default pose joints location
-        
-        if dJ is not None:
-            J = J + dJ
-        J_tpose = J.clone()
-        
-        # Local translation
-        # 局部平移
-        J_ = J.clone() # BxJx3
-        J_[:, 1:, :] = J[:, 1:, :] - J[:, self.parent, :]
-        t = J_[:, :, :, None] # BxJx3x1
-        
-        # ------- Bones transformation matrix 骨骼变换矩阵 ----------
-        
-        # Bone initial transform to go from unposed to SMPL T pose
-        # 从无姿态到SMPL T姿态的初始骨骼变换
-        Rk01 = self.compute_bone_orientation(J, J_)
-         
-        # BSM default pose rotations
-        # BSM 默认姿态旋转
-        Ra = self.apose_rel_transfo[:, :3, :3].view(1, Nj, 3,3).expand(B, Nj, 3, 3) 
-
-        # Local bone rotation given by the pose param
-        # 由姿态参数给出的局部骨骼旋转
-        Rp, tp = self.pose_params_to_rot(poses)  # BxNjx3x3 pose params to rotation
-            
-        R = matmul_chain([Rk01, Ra.transpose(2,3), Rp, Ra, Rk01.transpose(2,3)])
-
-        ###### Compute translation for non pure rotation joints
-        ###### 计算非纯旋转关节的平移  
-        t_posed = t.clone()
-        
-        # Scapula
-        # 肩胛骨
-        thorax_width = torch.norm(J[:, 19, :] - J[:, 14, :], dim=1) # Distance between the two scapula joints, size B
-        thorax_height = torch.norm(J[:, 12, :] - J[:, 11, :], dim=1) # Distance between the two scapula joints, size B
-        
-        angle_abduction = poses[:,26]
-        angle_elevation = poses[:,27]
-        angle_rot = poses[:,28]
-        angle_zero = torch.zeros_like(angle_abduction)
-        t_posed[:,14] = t_posed[:,14] + \
-                        (right_scapula(angle_abduction, angle_elevation, angle_rot, thorax_width, thorax_height).view(-1,3,1)
-                          - right_scapula(angle_zero, angle_zero, angle_zero, thorax_width, thorax_height).view(-1,3,1))
-
-
-        angle_abduction = poses[:,36]
-        angle_elevation = poses[:,37]
-        angle_rot = poses[:,38]
-        angle_zero = torch.zeros_like(angle_abduction)
-        t_posed[:,19] = t_posed[:,19] + \
-                        (left_scapula(angle_abduction, angle_elevation, angle_rot, thorax_width, thorax_height).view(-1,3,1) 
-                         - left_scapula(angle_zero, angle_zero, angle_zero, thorax_width, thorax_height).view(-1,3,1))
-               
-               
-        # Knee_r
-        # TODO add the Walker knee offset
-        # bone_scale = self.compute_bone_scale(J_,J, skin_v0, v_shaped)
-        # f1 = poses[:, 2*3+2].clone()
-        # scale_femur = bone_scale[:, 2]
-        # factor = 0.076/0.080 * scale_femur # The template femur medial laterak spacing #66
-        # f = -f1*180/torch.pi #knee_flexion
-        # varus = (0.12367*f)-0.0009*f**2
-        # introt = 0.3781*f-0.001781*f**2
-        # ydis = (-0.0683*f 
-        #         + 8.804e-4 * f**2 
-        #         - 3.750e-06*f**3
-        #         )/1000*factor # up-down
-        # zdis = (-0.1283*f 
-        #         + 4.796e-4 * f**2)/1000*factor # 
-        # import ipdb; ipdb.set_trace()
-        # poses[:, 9] = poses[:, 9] + varus
-        # t_posed[:,2] = t_posed[:,2] + torch.stack([torch.zeros_like(ydis), ydis, zdis], dim=1).view(-1,3,1)
-        # poses[:, 2*3+2]=0
-        
-        # t_unposed = torch.zeros_like(t_posed)
-        # t_unposed[:,2] = torch.stack([torch.zeros_like(ydis), ydis, zdis], dim=1).view(-1,3,1)
-        
-                        
-        # Spine
-        # 脊椎 
-        lumbar_bending = poses[:,17]
-        lumbar_extension = poses[:,18]
-        angle_zero = torch.zeros_like(lumbar_bending)
-        interp_t = torch.ones_like(lumbar_bending)
-        l = torch.abs(J[:, 11, 1] - J[:, 0, 1]) # Length of the spine section along y axis 沿y轴的脊柱段长度
-        t_posed[:,11] = t_posed[:,11] + \
-                        (curve_torch_3d(lumbar_bending, lumbar_extension, t=interp_t, l=l)
-                         - curve_torch_3d(angle_zero, angle_zero, t=interp_t, l=l))
- 
-        thorax_bending = poses[:,20]
-        thorax_extension = poses[:,21]
-        angle_zero = torch.zeros_like(thorax_bending)
-        interp_t = torch.ones_like(thorax_bending)
-        l = torch.abs(J[:, 12, 1] - J[:, 11, 1]) # Length of the spine section 脊柱段长度
-
-        t_posed[:,12] = t_posed[:,12] + \
-                        (curve_torch_3d(thorax_bending, thorax_extension, t=interp_t, l=l)
-                         - curve_torch_3d(angle_zero, angle_zero, t=interp_t, l=l))                                               
-
-        head_bending = poses[:, 23]
-        head_extension = poses[:,24]
-        angle_zero = torch.zeros_like(head_bending)
-        interp_t = torch.ones_like(head_bending)
-        l = torch.abs(J[:, 13, 1] - J[:, 12, 1]) # Length of the spine section 脊柱段长度
-        t_posed[:,13] = t_posed[:,13] + \
-                        (curve_torch_3d(head_bending, head_extension, t=interp_t, l=l)
-                         - curve_torch_3d(angle_zero, angle_zero, t=interp_t, l=l)) 
-                                                    
-  
-        # ------- Body surface transformation matrix 身体表面变换矩阵 ----------           
-                                
-        G_ = torch.cat([R, t_posed], dim=-1) # BxJx3x4 local transformation matrix 局部变换矩阵
-        pad_row = torch.FloatTensor([0, 0, 0, 1]).to(device).view(1, 1, 1, 4).expand(B, Nj, -1, -1) # BxJx1x4
-        G_ = torch.cat([G_, pad_row], dim=2) # BxJx4x4 padded to be 4x4 matrix an enable multiplication for the kinematic chain 填充为4x4矩阵以启用运动链乘法
-        
-        # Global transform
-        # 全局变换
-        G = [G_[:, 0].clone()]
-        for i in range(1, Nj):
-            G.append(torch.matmul(G[self.parent[i - 1]], G_[:, i, :, :]))
-        G = torch.stack(G, dim=1)
-        
-        # ------- Pose dependant blend shapes 姿态相关混合形状 ----------
-        if pose_dep_bs is False:
-                v_shaped_pd = v_shaped
-        else:
-            # Note : Those should be retrained for SKEL as the SKEL joints location are different from SMPL.
-            # 注意:这些应该为SKEL重新训练,因为SKEL关节位置与SMPL不同。
-            # But the current version lets use get decent pose dependant deformations for the shoulders, belly and knies
-            # 但当前版本让我们为肩膀、腹部和膝盖获得不错的姿态相关变形
-            ident = torch.eye(3, dtype=v_shaped.dtype, device=device)
-            
-            # We need the per SMPL joint bone transform to compute pose dependant blend shapes.
-            # 我们需要每个SMPL关节的骨骼变换来计算姿态相关混合形状
-            # Initialize each joint rotation with identity
-            # 用单位矩阵初始化每个关节旋转
-            Rsmpl = ident.unsqueeze(0).unsqueeze(0).expand(B, self.num_joints_smpl, -1, -1) # BxNjx3x3 
-            
-            Rskin = G_[:, :, :3, :3] # BxNjx3x3
-            Rsmpl[:, smpl_joint_corresp] = Rskin.clone()[:] # BxNjx3x3 pose params to rotation 姿态参数到旋转
-            pose_feature = Rsmpl[:, 1:].view(B, -1, 3, 3) - ident
-            pose_offsets = torch.matmul(pose_feature.view(B, -1),
-                                        self.posedirs.view(Ns*3, -1).T).view(B, -1, 3)
-            v_shaped_pd = v_shaped + pose_offsets
-          
-        
-        ##########################################################################################
-        #Transform skin mesh 变换皮肤网格
-        ############################################################################################
-
-        # Apply global transformation to the template mesh
-        # 将全局变换应用到模板网格
-        rest = torch.cat([J, torch.zeros(B, Nj, 1).to(device)], dim=2).view(B, Nj, 4, 1) # BxJx4x1
-        zeros = torch.zeros(B, Nj, 4, 3).to(device) # BxJx4x3
-        rest = torch.cat([zeros, rest], dim=-1) # BxJx4x4
-        rest = torch.matmul(G, rest) # This is a 4x4 transformation matrix that only contains translation to the rest pose joint location 这是一个4x4变换矩阵,仅包含到静止姿态关节位置的平移
-        Gskin = G - rest
-        
-        # Compute per vertex transformation matrix (after weighting)
-        # 计算每个顶点的变换矩阵(加权后)
-        T = torch.matmul(self.weights, Gskin.permute(1, 0, 2, 3).contiguous().view(Nj, -1)).view(Ns, B, 4,4).transpose(0, 1)
-        rest_shape_h = torch.cat([v_shaped_pd, torch.ones_like(v_shaped_pd)[:, :, [0]]], dim=-1)
-        v_posed = torch.matmul(T, rest_shape_h[:, :, :, None])[:, :, :3, 0]
-        
-        # translation
-        # 平移
-        v_trans = v_posed + trans[:,None,:]
-        
-        ##########################################################################################
-        #Transform joints 变换关节
-        ############################################################################################
-
-        # import ipdb; ipdb.set_trace()
-        root_transform = with_zeros(torch.cat((R[:,0],J[:,0][:,:,None]),2))
-        results =  [root_transform]
-        for i in range(0, self.parent.shape[0]):
-            transform_i =  with_zeros(torch.cat((R[:, i + 1], t_posed[:,i+1]), 2))
-            curr_res = torch.matmul(results[self.parent[i]],transform_i)
-            results.append(curr_res)
-        results = torch.stack(results, dim=1)
-        posed_joints = results[:, :, :3, 3]
-        J_transformed = posed_joints + trans[:,None,:]
-        
-    
-        ##########################################################################################
-        # Transform skeleton 变换骨骼
-        ############################################################################################
-
-        if skelmesh:
-            G_bones = None
-            # Shape the skeleton by scaling its bones
-            # 通过缩放其骨骼来塑造骨架
-            skel_rest_shape_h = torch.cat([skel_v0, torch.ones_like(skel_v0)[:, :, [0]]], dim=-1).expand(B, Nk, -1) # (1,Nk,3)
-
-            # compute the bones scaling from the kinematic tree and skin mesh
-             # 从运动学树和皮肤网格计算骨骼缩放
-            bone_scale = self.compute_bone_scale(J_, v_shaped, skin_v0)
-                        
-            # Apply bone meshes scaling:
-            # 应用骨骼网格缩放:
-            skel_v_shaped = torch.cat([(torch.matmul(bone_scale[:,:,0], self.skel_weights_rigid.T) * skel_rest_shape_h[:, :, 0])[:, :, None], 
-                                    (torch.matmul(bone_scale[:,:,1], self.skel_weights_rigid.T) * skel_rest_shape_h[:, :, 1])[:, :, None],
-                                    (torch.matmul(bone_scale[:,:,2], self.skel_weights_rigid.T) * skel_rest_shape_h[:, :, 2])[:, :, None],
-                                    (torch.ones(B, Nk, 1).to(device))
-                                    ], dim=-1) 
-                
-            
-            # Align the bones with the proper axis
-            # 将骨骼与适当的轴对齐
-            Gk01 = build_homog_matrix(Rk01, J.unsqueeze(-1)) # BxJx4x4
-            T = torch.matmul(self.skel_weights_rigid, Gk01.permute(1, 0, 2, 3).contiguous().view(Nj, -1)).view(Nk, B, 4,4).transpose(0, 1) #[1, 48757, 3, 3]
-            skel_v_align = torch.matmul(T, skel_v_shaped[:, :, :, None])[:, :, :, 0]
-            
-            # This transfo will be applied with weights, effectively unposing the whole skeleton mesh in each joint frame. 
-            # 这个变换将通过权重应用,有效地将整个骨骼网格在每个关节框架中解除姿态。
-            # Then, per joint weighted transformation can then be applied
-            # 然后,可以应用每个关节的加权变换
-            G_tpose_to_unposed = build_homog_matrix(torch.eye(3).view(1,1,3,3).expand(B, Nj, 3, 3).to(device), -J.unsqueeze(-1)) # BxJx4x4
-            G_skel = torch.matmul(G, G_tpose_to_unposed)            
-            G_bones = torch.matmul(G, Gk01)
-
-            T = torch.matmul(self.skel_weights, G_skel.permute(1, 0, 2, 3).contiguous().view(Nj, -1)).view(Nk, B, 4,4).transpose(0, 1)
-            skel_v_posed = torch.matmul(T, skel_v_align[:, :, :, None])[:, :, :3, 0]
-            
-            skel_trans = skel_v_posed + trans[:,None,:]
-
-        else:
-            skel_trans = skel_v0
-            Gk01 = build_homog_matrix(Rk01, J.unsqueeze(-1)) # BxJx4x4
-            G_bones = torch.matmul(G, Gk01)
-
-        # 准备输出
-        joints = J_transformed
-        skin_verts = v_trans
-        skel_verts = skel_trans       
-        joints_ori = G_bones[:,:,:3,:3]
-        
-        if skin_verts.max() > 1e3:
-            import ipdb; ipdb.set_trace()
-        
-        # 创建并返回输出对象
-        output = SKELOutput(skin_verts=skin_verts,
-                            skel_verts=skel_verts,
-                            joints=joints,
-                            joints_ori=joints_ori,
-                            betas=betas,
-                            poses=poses,
-                            trans = trans,
-                            pose_offsets = pose_offsets,
-                            joints_tpose = J_tpose)
-
-        return output
-
-    
-    def compute_bone_scale(self, J_, v_shaped, skin_v0):
-        """
-        计算骨骼的缩放比例
-        
-        参数:
-        J_: 关节位置差分 (B, Nj, 3)
-        v_shaped: 形状变形后的顶点 (B, Ns, 3)
-        skin_v0: 皮肤模板顶点 (1, Ns, 3)
-        
-        返回:
-        bone_scale: 每个骨骼的缩放比例 (B, Nj, 3)
-        """
-        # index                         [0,  1,     2,     3      4,     5,   , ...] # TODO add last one, figure out bone scale indices
-        # J_ bone vectors               [j0, j1-j0, j2-j0, j3-j0, j4-j1, j5-j2, ...]
-        # norm(J) = length of the bone  [j0, j1-j0, j2-j0, j3-j0, j4-j1, j5-j2, ...]
-        # self.joints_sockets           [j0, j1-j0, j2-j0, j3-j0, j4-j1, j5-j2, ...]
-        # self.skel_weights             [j0, j1,    j2,    j3,    j4,    j5,    ...]
-        B = J_.shape[0]
-        Nj = J_.shape[1]
-        
-        # 初始化骨骼缩放为1
-        bone_scale = torch.ones(B, Nj).to(J_.device)
-        
-        # BSM template joints location
-        # BSM模板关节位置
-        osim_joints_r = self.apose_rel_transfo[:, :3, 3].view(1, Nj, 3).expand(B, Nj, 3).clone()
-        
-         # 计算BSM模板和SMPL模型的骨骼长度
-        length_bones_bsm = torch.norm(osim_joints_r, dim=-1).expand(B, -1)
-        length_bones_smpl = torch.norm(J_, dim=-1) # (B, Nj)
-        # 计算父骨骼的缩放比例
-        bone_scale_parent = length_bones_smpl / length_bones_bsm
-        
-        # 对非叶子节点应用父骨骼的缩放
-        non_leaf_node = (self.child != 0)
-        bone_scale[:,non_leaf_node] = (bone_scale_parent[:,self.child])[:,non_leaf_node]
-
-        # Ulna should have the same scale as radius
-        # 尺骨应与桡骨具有相同的缩放
-        bone_scale[:,16] = bone_scale[:,17]
-        bone_scale[:,16] = bone_scale[:,17]
-
-        bone_scale[:,21] = bone_scale[:,22]
-        bone_scale[:,21] = bone_scale[:,22]  
-        
-        # Thorax
-        # Thorax scale is defined by the relative position of the thorax to its child joint, not parent joint as for other bones
-        # 胸部缩放由其子关节的相对位置定义,而不是父关节
-        bone_scale[:, 12] = bone_scale[:, 11] 
-        
-        # Lumbars 
-        # Lumbar scale is defined by the y relative position of the lumbar joint
-        # 腰部缩放由腰部关节的y相对位置定义
-        length_bones_bsm = torch.abs(osim_joints_r[:,11, 1])
-        length_bones_smpl = torch.abs(J_[:, 11, 1]) # (B, Nj)
-        bone_scale_lumbar = length_bones_smpl / length_bones_bsm
-        bone_scale[:, 11] = bone_scale_lumbar
-        
-        # Expand to 3 dimensions and adjest scaling to avoid skin-skeleton intersection and handle the scaling of leaf body parts (hands, feet)
-        # 扩展到3个维度,调整缩放以避免皮肤-骨骼交叉并处理叶子身体部位(手、脚)的缩放
-        bone_scale = bone_scale.reshape(B, Nj, 1).expand(B, Nj, 3).clone()
-            
-        for (ji, doi, dsi), (v1, v2) in scaling_keypoints.items():
-            bone_scale[:, ji, doi] = ((v_shaped[:,v1] - v_shaped[:, v2])/ (skin_v0[:,v1] - skin_v0[:, v2]))[:,dsi] # Top over chin       
-            #TODO: Add keypoints for feet scaling in scaling_keypoints
-        
-        # Adjust thorax front-back scaling
-        # 调整胸部前后缩放
-        # TODO fix this part
-        v1 = 3027 #thorax back 胸部后
-        v2 = 3495 #thorax front 胸部前
-        
-        scale_thorax_up = ((v_shaped[:,v1] - v_shaped[:, v2])/ (skin_v0[:,v1] - skin_v0[:, v2]))[:,2]  # good for large people 适用于大体型人
-        v2 = 3506 #sternum 胸骨
-        scale_thorax_sternum = ((v_shaped[:,v1] - v_shaped[:, v2])/ (skin_v0[:,v1] - skin_v0[:, v2]))[:,2] # Good for skinny people 适用于瘦小体型人
-        bone_scale[:, 12, 0] = torch.min(scale_thorax_up, scale_thorax_sternum) # Avoids super expanded ribcage for large people and sternum outside for skinny people 避免大体型人的胸腔过度扩张和瘦小体型人的胸骨外露
-                        
-        #lumbars, adjust width to be same as thorax 腰部,调整宽度与胸部相同
-        bone_scale[:, 11, 0] = bone_scale[:, 12, 0]
-        
-        return bone_scale
-        
-   
-    
-    def compute_bone_orientation(self, J, J_):        
-        """Compute each bone orientation in T pose
-        计算T姿势中每个骨骼的方向
-
-        参数:
-        J: 关节位置 (B, Nj, 3)
-        J_: 关节位置差分 (B, Nj, 3)
-        
-        返回:
-        Gk: 每个骨骼的旋转矩阵 (B, Nj, 3, 3)
-        """
-        
-        # method = 'unposed'
-        # method = 'learned'
-        method = 'learn_adjust'
-        
-        B = J_.shape[0]
-        Nj = J_.shape[1]
-
-        # Create an array of bone vectors the bone meshes should be aligned to.
-        # 创建骨骼向量数组,骨骼网格应与之对齐
-        bone_vect = torch.zeros_like(J_) # / torch.norm(J_, dim=-1)[:, :, None] # (B, Nj, 3)
-        bone_vect[:] = J_[:, self.child] # Most bones are aligned between their parent and child joint 大多数骨骼在其父关节和子关节之间对齐
-        bone_vect[:,16] = bone_vect[:,16]+bone_vect[:,17] # We want to align the ulna to the segment joint 16 to 18 我们希望尺骨与关节16到18的段对齐
-        bone_vect[:,21] = bone_vect[:,21]+bone_vect[:,22] # Same other ulna 另一侧尺骨同理
-        
-        # TODO Check indices here
-        # bone_vect[:,13] = bone_vect[:,12].clone() 
-        bone_vect[:,12] = bone_vect.clone()[:,11].clone() # We want to align the  thorax on the thorax-lumbar segment 我们希望胸部与胸部-腰部段对齐
-        # bone_vect[:,11] = bone_vect[:,0].clone() 
-        
-        osim_vect = self.apose_rel_transfo[:, :3, 3].clone().view(1, Nj, 3).expand(B, Nj, 3).clone()
-        osim_vect[:] = osim_vect[:,self.child]
-        osim_vect[:,16] = osim_vect[:,16]+osim_vect[:,17] # We want to align the ulna to the segment joint 16 to 18 我们希望尺骨与关节16到18的段对齐
-        osim_vect[:,21] = osim_vect[:,21]+osim_vect[:,22] # We want to align the ulna to the segment joint 16 to 18 另一侧尺骨同理
-        
-        # TODO: remove when this has been checked 
-        # import matplotlib.pyplot as plt
-        # fig = plt.figure()
-        # ax = fig.add_subplot(111, projection='3d')
-        # ax.plot(osim_vect[:,0,0], osim_vect[:,0,1], osim_vect[:,0,2], color='r')
-        # plt.show()
-        
-        Gk = torch.eye(3, device=J_.device).repeat(B, Nj, 1, 1)  
-        
-        if method == 'unposed':
-            return Gk
-
-        elif method == 'learn_adjust':
-            Gk_learned = self.per_joint_rot.view(1, Nj, 3, 3).expand(B, -1, -1, -1) #load learned rotation 加载学习的旋转
-            osim_vect_corr = torch.matmul(Gk_learned, osim_vect.unsqueeze(-1)).squeeze(-1)
-                
-            Gk[:,:] = rotation_matrix_from_vectors(osim_vect_corr, bone_vect)
-            # set nan to zero 将nan设为零
-            # TODO: Check again why the following line was required
-            Gk[torch.isnan(Gk)] = 0
-            
-            # 某些关节的方向不应随beta变化,保持不变
-            # Gk[:,[18,23]] = Gk[:,[16,21]] # hand has same orientation as ulna
-            # Gk[:,[5,10]] = Gk[:,[4,9]] # toe has same orientation as calcaneus
-            # Gk[:,[0,11,12,13,14,19]] = torch.eye(3, device=J_.device).view(1,3,3).expand(B, 6, 3, 3) # pelvis, torso and shoulder blade orientation does not vary with beta, leave it
-            Gk[:, self.joint_idx_fixed_beta] =  torch.eye(3, device=J_.device).view(1,3,3).expand(B, len(self.joint_idx_fixed_beta), 3, 3) # pelvis, torso and shoulder blade orientation should not vary with beta, leave it
-               
-            Gk = torch.matmul(Gk, Gk_learned)
-
-        elif method == 'learned':
-            """ Apply learned transformation 应用学习的变换 """       
-            Gk = self.per_joint_rot.view(1, Nj, 3, 3).expand(B, -1, -1, -1)
-            
-        else:
-            raise NotImplementedError
-        
-        return Gk
->>>>>>> edcf3bc3
+"""
+Copyright©2024 Max-Planck-Gesellschaft zur Förderung
+der Wissenschaften e.V. (MPG). acting on behalf of its Max Planck Institute
+for Intelligent Systems. All rights reserved.
+
+Author: Marilyn Keller
+See https://skel.is.tue.mpg.de/license.html for licensing and contact information.
+"""
+
+import os
+import torch.nn as nn
+import torch
+import numpy as np
+import pickle as pkl
+from typing import NewType, Optional
+
+from skel.joints_def import curve_torch_3d, left_scapula, right_scapula
+from skel.osim_rot import ConstantCurvatureJoint, CustomJoint, EllipsoidJoint, PinJoint, WalkerKnee
+from skel.utils import build_homog_matrix, rotation_matrix_from_vectors, with_zeros, matmul_chain
+from dataclasses import dataclass, fields
+
+from skel.kin_skel import scaling_keypoints, pose_param_names, smpl_joint_corresp
+import skel.config as cg
+
+Tensor = NewType('Tensor', torch.Tensor)
+
+@dataclass
+class ModelOutput:
+    """
+    模型输出的数据类
+    包含了模型输出的各种可选张量
+    """
+    vertices: Optional[Tensor] = None
+    joints: Optional[Tensor] = None
+    full_pose: Optional[Tensor] = None
+    global_orient: Optional[Tensor] = None
+    transl: Optional[Tensor] = None
+    v_shaped: Optional[Tensor] = None
+
+    def __getitem__(self, key):
+        """
+        获取指定键的值
+        """
+        return getattr(self, key)
+
+    def get(self, key, default=None):
+        """
+        获取指定键的值，如果不存在则返回默认值
+        """
+        return getattr(self, key, default)
+
+    def __iter__(self):
+        """
+        返回键的迭代器
+        """
+        return self.keys()
+
+    def keys(self):
+        """
+        返回所有键的迭代器
+        """
+        keys = [t.name for t in fields(self)]
+        return iter(keys)
+
+    def values(self):
+        """
+        返回所有值的迭代器
+        """
+        values = [getattr(self, t.name) for t in fields(self)]
+        return iter(values)
+
+    def items(self):
+        """
+        返回所有键值对的迭代器
+        """
+        data = [(t.name, getattr(self, t.name)) for t in fields(self)]
+        return iter(data)
+
+@dataclass
+class SKELOutput(ModelOutput):
+    """
+    SKEL模型的输出数据类，继承自ModelOutput
+    包含了SKEL模型特有的输出字段
+    1. body_pose:
+    - 数据结构：Tensor
+    - 维度：(B, 43)，其中B是批次大小
+    - 用途：表示身体各个关节的局部旋转，不包括全局旋转
+    - 关联：这是poses的一个子集，不包含全局旋转
+
+    2. poses:
+    - 数据结构：Tensor
+    - 维度：(B, 46)，其中B是批次大小
+    - 用途：表示完整的姿势参数，包括全局旋转和所有关节的局部旋转
+    - 关联：包含body_pose，加上3个全局旋转参数
+
+    3. joints:
+    - 数据结构：Tensor
+    - 维度：(B, Nj, 3)，其中B是批次大小，Nj是关节数量
+    - 用途：表示变形后的关节在3D空间中的位置
+    - 关联：由poses和betas共同决定，反映了姿势和形状变化后的关节位置
+
+    4. joints_ori:
+    - 数据结构：Tensor
+    - 维度：(B, Nj, 3, 3)，其中B是批次大小，Nj是关节数量
+    - 用途：表示每个关节的方向，通常是3x3旋转矩阵
+    - 关联：由poses决定，反映了每个关节的旋转状态
+
+    5. pose_offsets:
+    - 数据结构：Tensor
+    - 维度：(B, Ns, 3)，其中B是批次大小，Ns是顶点数量
+    - 用途：表示由姿势变化引起的顶点偏移量
+    - 关联：由poses计算得出，用于调整模型形状以适应不同的姿势
+
+    这些参数之间的关系：
+
+    - poses包含了完整的姿势信息，其中一部分（除去全局旋转）就是body_pose。
+    - poses用于计算joints和joints_ori，决定了骨骼的位置和方向。
+    - poses还用于计算pose_offsets，这些偏移量会应用到模型的顶点上，以实现更真实的姿势变形。
+    - joints反映了最终的关节位置，综合了poses和betas的影响。
+    - joints_ori反映了关节的方向，主要由poses决定。
+    """
+    betas: Optional[Tensor] = None # 形状参数,控制身体形状变化
+    body_pose: Optional[Tensor] = None # 身体姿势参数,不包括全局旋转
+    skin_verts: Optional[Tensor] = None  # 变形后的皮肤顶点位置
+    skel_verts: Optional[Tensor] = None # 变形后的骨骼顶点位置
+    joints: Optional[Tensor] = None # 变形后的关节位置
+    joints_ori: Optional[Tensor] = None # 关节方向,通常表示为3x3旋转矩阵
+    poses: Optional[Tensor] = None # 完整的姿势参数,包括全局旋转
+    trans : Optional[Tensor] = None # 全局平移参数
+    pose_offsets : Optional[Tensor] = None # 由姿势引起的顶点偏移量
+    joints_tpose : Optional[Tensor] = None # T姿势下的3D关节位置
+    v_skin_shaped : Optional[Tensor] = None
+    
+    
+    
+    
+class SKEL(nn.Module):
+    """
+    SKEL模型类
+    实现了基于骨骼的人体模型
+    """
+    num_betas = 10
+    
+    def __init__(self, gender, model_path=None, custom_joint_reg_path=None, **kwargs):
+        """
+        初始化SKEL模型
+        
+        参数：
+        gender: 性别，'male'或'female'
+        model_path: 模型文件路径，如果为None则使用默认路径
+        """
+        super(SKEL, self).__init__()
+
+        if gender not in ['male', 'female']:
+            raise RuntimeError(f'Invalid Gender, got {gender}')
+
+        self.gender = gender
+        
+        if model_path is None:
+            # skel_file = f"/Users/mkeller2/Data/skel_models_v1.0/skel_{gender}.pkl"
+            skel_file = os.path.join(cg.skel_folder, f"skel_{gender}.pkl")
+        else:
+            skel_file = os.path.join(model_path, f"skel_{gender}.pkl")
+        assert os.path.exists(skel_file), f"Skel model file {skel_file} does not exist"
+        
+        skel_data = pkl.load(open(skel_file, 'rb'))
+
+        # 初始化模型参数
+        self.num_betas = 10
+        self.num_q_params = 46
+        self.bone_names = skel_data['bone_names'] 
+        self.num_joints = skel_data['J_regressor_osim'].shape[0]
+        self.num_joints_smpl = skel_data['J_regressor'].shape[0]
+        
+        self.bone_axis = skel_data['bone_axis'] 
+        self.joints_name = skel_data['joints_name']
+        self.pose_params_name = skel_data['pose_params_name']
+        
+        # register the template meshes
+        # 注册模板网格
+        self.register_buffer('skin_template_v', torch.FloatTensor(skel_data['skin_template_v']))
+        self.register_buffer('skin_f', torch.LongTensor(skel_data['skin_template_f']))
+        
+        self.register_buffer('skel_template_v', torch.FloatTensor(skel_data['skel_template_v']))
+        self.register_buffer('skel_f', torch.LongTensor(skel_data['skel_template_f']))
+        
+        # Shape corrective blend shapes
+        # 形状校正混合形状
+        self.register_buffer('shapedirs', torch.FloatTensor(np.array(skel_data['shapedirs'][:,:,:self.num_betas])))
+        self.register_buffer('posedirs', torch.FloatTensor(np.array(skel_data['posedirs'])))
+        
+        # Model sparse joints regressor, regresses joints location from a mesh
+        # 模型稀疏关节回归器，从网格回归关节位置
+        self.register_buffer('J_regressor', torch.FloatTensor(skel_data['J_regressor']))
+        
+        # Regress the anatomical joint location with a regressor learned from BioAmass
+        # 使用从BioAmass学习的回归器回归解剖学关节位置
+        if custom_joint_reg_path is not None:
+            J_regressor_skel = pkl.load(open(custom_joint_reg_path, 'rb'))
+            self.register_buffer('J_regressor_osim', torch.FloatTensor(J_regressor_skel))  
+            print('WARNING: Using custom joint regressor')
+        else:
+            self.register_buffer('J_regressor_osim', torch.FloatTensor(skel_data['J_regressor_osim']))
+ 
+        self.register_buffer('joint_sockets', torch.FloatTensor(skel_data['joint_sockets']))
+        
+        self.register_buffer('per_joint_rot', torch.FloatTensor(skel_data['per_joint_rot']))
+        
+        # Skin model skinning weights
+        # 皮肤模型蒙皮权重
+        self.register_buffer('weights', torch.FloatTensor(skel_data['weights']))
+
+        # Skeleton model skinning weights
+        # 骨骼模型蒙皮权重
+        self.register_buffer('skel_weights', torch.FloatTensor(skel_data['skel_weights']))        
+        self.register_buffer('skel_weights_rigid', torch.FloatTensor(skel_data['skel_weights_rigid']))        
+        
+        # Kinematic tree of the model
+         # 模型的运动学树
+        self.register_buffer('kintree_table', torch.from_numpy(skel_data['osim_kintree_table'].astype(np.int64)))
+        # self.register_buffer('osim_kintree_table', torch.from_numpy(skel_data['osim_kintree_table'].astype(np.int64)))
+        self.register_buffer('parameter_mapping', torch.from_numpy(skel_data['parameter_mapping'].astype(np.int64)))
+        
+        # transformation from osim can pose to T pose
+        # 从osim标准姿势到T姿势的变换
+        self.register_buffer('tpose_transfo', torch.FloatTensor(skel_data['tpose_transfo']))
+        
+        # transformation from osim can pose to A pose
+        # 从osim标准姿势到A姿势的变换
+        self.register_buffer('apose_transfo', torch.FloatTensor(skel_data['apose_transfo']))
+        self.register_buffer('apose_rel_transfo', torch.FloatTensor(skel_data['apose_rel_transfo']))
+        
+        # Indices of bones which orientation should not vary with beta in T pose:
+         # T姿势中方向不应随beta变化的骨骼索引：
+        joint_idx_fixed_beta = [0, 5, 10, 13, 18, 23]
+        self.register_buffer('joint_idx_fixed_beta', torch.LongTensor(joint_idx_fixed_beta))                   
+        
+        id_to_col = {self.kintree_table[1, i].item(): i for i in range(self.kintree_table.shape[1])}
+        self.register_buffer('parent', torch.LongTensor(
+            [id_to_col[self.kintree_table[0, it].item()] for it in range(1, self.kintree_table.shape[1])]))
+
+
+        # child array
+        # 子数组
+        # TODO create this array in the SKEL creator
+        child_array = []
+        Nj = self.num_joints
+        for i in range(0, Nj):
+            try:
+                j_array = torch.where(self.kintree_table[0] == i)[0] # candidate child lines 候选子行
+                if len(j_array) == 0:
+                    child_index = 0
+                else:
+                    
+                    j = j_array[0]
+                    if j>=len(self.kintree_table[1]):
+                        child_index = 0
+                    else:
+                        child_index = self.kintree_table[1,j].item()
+                child_array.append(child_index)
+            except:
+                import ipdb; ipdb.set_trace()
+
+        # print(f"child_array: ")
+        # [print(i,child_array[i]) for i in range(0, Nj)]
+        self.register_buffer('child', torch.LongTensor(child_array))
+        
+        # Instantiate joints
+        # 实例化关节
+        # 1. 骨盆、股骨等大关节使用CustomJoint，允许三个自由度的旋转。
+        # 2. 膝关节使用特殊的WalkerKnee类，考虑了膝关节特有的运动特性。
+        # 3. 踝关节相关的骨骼（距骨、跟骨、趾骨）使用PinJoint，这是一种单轴旋转关节，parent_frame_ori参数定义了父坐标系的方向。
+        # 4. 脊柱（腰椎、胸椎）和头部使用ConstantCurvatureJoint，可能模拟了脊柱的弯曲特性。
+        # 5. 肩胛骨使用EllipsoidJoint，这可能是为了模拟肩关节的球窝结构。
+        # 6. 上肢的其他关节（肱骨、尺骨、桡骨、手）使用CustomJoint，但具有不同的旋转轴设置。
+        self.joints_dict = nn.ModuleList([ 
+            CustomJoint(axis=[[0,0,1], [1,0,0], [0,1,0]], axis_flip=[1, 1, 1]), # 0 骨盆 (pelvis)
+            CustomJoint(axis=[[0,0,1], [1,0,0], [0,1,0]], axis_flip=[1, 1, 1]), # 1 右股骨 (femur_r)
+            WalkerKnee(), # 2 右胫骨 (tibia_r)
+            PinJoint(parent_frame_ori = [0.175895, -0.105208, 0.0186622]), # 3 右距骨 (talus_r) 参数来自.osim文件中Joint->frames->PhysicalOffsetFrame->orientation
+            PinJoint(parent_frame_ori = [-1.76818999, 0.906223, 1.8196000]), # 4 右跟骨 (calcn_r)
+            PinJoint(parent_frame_ori = [-3.141589999, 0.6199010, 0]), # 5 右趾骨 (toes_r)
+            CustomJoint(axis=[[0,0,1], [1,0,0], [0,1,0]], axis_flip=[1, -1, -1]), # 6 左股骨 (femur_l)
+            WalkerKnee(), # 7 左胫骨 (tibia_l)
+            PinJoint(parent_frame_ori = [0.175895, -0.105208, 0.0186622]), # 8 左距骨 (talus_l)
+            PinJoint(parent_frame_ori = [1.768189999 ,-0.906223, 1.8196000]), # 9 左跟骨 (calcn_l)
+            PinJoint(parent_frame_ori = [-3.141589999, -0.6199010, 0]), # 10 左趾骨 (toes_l)
+            ConstantCurvatureJoint(axis=[[1,0,0], [0,0,1], [0,1,0]], axis_flip=[1, 1, 1]), # 11 腰椎 (lumbar)
+            ConstantCurvatureJoint(axis=[[1,0,0], [0,0,1], [0,1,0]], axis_flip=[1, 1, 1]), # 12 胸椎 (thorax)
+            ConstantCurvatureJoint(axis=[[1,0,0], [0,0,1], [0,1,0]], axis_flip=[1, 1, 1]), # 13 头部 (head)
+            EllipsoidJoint(axis=[[0,1,0], [0,0,1], [1,0,0]], axis_flip=[1, -1, -1]), # 14 右肩胛骨 (scapula_r)
+            CustomJoint(axis=[[1,0,0], [0,1,0], [0,0,1]], axis_flip=[1, 1, 1]), # 15 右肱骨 (humerus_r)
+            CustomJoint(axis=[[0.0494, 0.0366, 0.99810825]], axis_flip=[[1]]), # 16 右尺骨 (ulna_r)
+            CustomJoint(axis=[[-0.01716099, 0.99266564, -0.11966796]], axis_flip=[[1]]), # 17 右桡骨 (radius_r)
+            CustomJoint(axis=[[1,0,0], [0,0,-1]], axis_flip=[1, 1]), # 18 右手 (hand_r)
+            EllipsoidJoint(axis=[[0,1,0], [0,0,1], [1,0,0]], axis_flip=[1, 1, 1]), # 19 左肩胛骨 (scapula_l)
+            CustomJoint(axis=[[1,0,0], [0,1,0], [0,0,1]], axis_flip=[1, 1, 1]), # 20 左肱骨 (humerus_l)
+            CustomJoint(axis=[[-0.0494, -0.0366, 0.99810825]], axis_flip=[[1]]), # 21 左尺骨 (ulna_l)
+            CustomJoint(axis=[[0.01716099, -0.99266564, -0.11966796]], axis_flip=[[1]]), # 22 左桡骨 (radius_l)
+            CustomJoint(axis=[[-1,0,0], [0,0,-1]], axis_flip=[1, 1]), # 23 左手 (hand_l)
+        ])
+
+        
+    def pose_params_to_rot(self, osim_poses):
+        """ Transform the pose parameters to 3x3 rotation matrices
+        Each parameter is mapped to a joint as described in joint_dict.
+        The specific joint object is then used to compute the rotation matrix.
+        将姿势参数转换为3x3旋转矩阵
+        每个参数按照joint_dict中的描述映射到一个关节。
+        然后使用特定的关节对象计算旋转矩阵。
+        
+        参数：
+        osim_poses: 姿势参数张量
+        
+        返回：
+        Rp: 旋转矩阵
+        tp: 平移向量
+        """
+    
+        B = osim_poses.shape[0]
+        Nj = self.num_joints
+        
+        ident = torch.eye(3, dtype=osim_poses.dtype).to(osim_poses.device)
+        Rp = ident.unsqueeze(0).unsqueeze(0).repeat(B, Nj,1,1)
+        tp = torch.zeros(B, Nj, 3).to(osim_poses.device)
+        start_index = 0
+        for i in range(0, Nj):
+            joint_object = self.joints_dict[i]
+            end_index = start_index + joint_object.nb_dof
+            Rp[:, i] = joint_object.q_to_rot(osim_poses[:, start_index:end_index])
+            start_index = end_index  
+        return Rp, tp
+    
+        
+    def params_name_to_index(self, param_name):
+        """
+        将参数名称转换为索引
+        
+        参数：
+        param_name: 参数名称
+        
+        返回：
+        参数索引
+        """
+        assert param_name in pose_param_names
+        param_index = pose_param_names.index(param_name)
+        return param_index
+        
+        
+    def forward(self, poses, betas, trans, poses_type='skel', skelmesh=True, dJ=None, pose_dep_bs=True):      
+        """
+        SKEL模型的前向传播函数
+        params
+            poses : B x 46 tensor of pose parameters
+                    B x 46 张量,表示姿势参数
+            betas : B x 10 tensor of shape parameters, same as SMPL
+                    B x 10 张量,表示形状参数,与SMPL相同
+            trans : B x 3 tensor of translation
+                    B x 3 张量,表示平移
+            poses_type : str, 'skel', should not be changed
+                         字符串,'skel',不应改变
+            skelemesh : bool, if True, returns the skeleton vertices. The skeleton mesh is heavy so to fit on GPU memory, set to False when not needed.
+                        布尔值,如果为True,返回骨骼顶点。骨骼网格较大,为了适应GPU内存,不需要时设为False。
+            dJ : B x 24 x 3 tensor of the offset of the joints location from the anatomical regressor. If None, the offset is set to 0.
+                 B x 24 x 3 张量,表示关节位置相对于解剖学回归器的偏移。如果为None,偏移设为0。
+            pose_dep_bs : bool, if True (default), applies the pose dependant blend shapes. If False, the pose dependant blend shapes are not applied.
+                          布尔值,如果为True(默认),应用姿势依赖的混合形状。如果为False,则不应用姿势依赖的混合形状。
+
+        return SKELOutput class with the following fields:
+            SKELOutput类,包含以下字段:
+            betas : Bx10 tensor of shape parameters 形状参数
+            poses : Bx46 tensor of pose parameters 姿势参数
+            skin_verts : Bx6890x3 tensor of skin vertices 皮肤顶点
+            skel_verts : tensor of skeleton vertices 骨骼顶点
+            joints : Bx24x3 tensor of joints location 关节位置
+            joints_ori : Bx24x3x3 tensor of joints orientation 关节方向
+            trans : Bx3  pose dependant blend shapes offsets   平移
+            pose_offsets : Bx6080x3  pose dependant blend shapes offsets 姿势依赖的混合形状偏移
+            joints_tpose : Bx24x3 3D joints location in T pose T姿势下的3D关节位置
+        
+        In this function we use the following conventions:
+        在此函数中,我们使用以下约定:
+        B : batch size 批次大小
+        Ns : skin vertices 皮肤顶点数
+        Nk : skeleton vertices 骨骼顶点数
+        """
+        
+        # 获取皮肤和骨骼顶点数,关节数和批次大小
+        Ns = self.skin_template_v.shape[0] # nb skin vertices
+        Nk = self.skel_template_v.shape[0] # nb skeleton vertices
+        Nj = self.num_joints
+        B = poses.shape[0]
+        device = poses.device
+        
+        # Check the shapes of the inputs
+        # 检查输入的形状
+        assert len(betas.shape) == 2, f"Betas should be of shape (B, {self.num_betas}), but got {betas.shape}"
+        assert poses.shape[0] == betas.shape[0], f"Expected poses and betas to have the same batch size, but got {poses.shape[0]} and {betas.shape[0]}"
+        assert poses.shape[0] == trans.shape[0], f"Expected poses and betas to have the same batch size, but got {poses.shape[0]} and {trans.shape[0]}"
+        
+        if dJ is not None:
+            assert len(dJ.shape) == 3, f"Expected dJ to have shape (B, {Nj}, 3), but got {dJ.shape}" 
+            assert dJ is None or dJ.shape[0] == B, f"Expected dJ to have the same batch size as poses, but got {dJ.shape[0]} and {poses.shape[0]}"
+            assert dJ.shape[1] == Nj, f"Expected dJ to have the same number of joints as the model, but got {dJ.shape[1]} and {Nj}"
+        
+        # Check the device of the inputs
+        # 检查输入的设备
+        assert betas.device == device, f"Betas should be on device {device}, but got {betas.device}"
+        assert trans.device == device, f"Trans should be on device {device}, but got {trans.device}"  
+        
+        # 获取模板顶点
+        skin_v0 = self.skin_template_v[None, :]
+        skel_v0 = self.skel_template_v[None, :]
+        betas = betas[:, :, None] # TODO Name the expanded beta differently
+        
+        # TODO
+        # 处理不同类型的姿势参数
+        assert poses_type in ['skel', 'bsm'], f"got {poses_type}"
+        if poses_type == 'bsm':
+            assert poses.shape[1] == self.num_q_params - 3, f'With poses_type bsm, expected parameters of shape (B, {self.num_q_params - 3}, got {poses.shape}'
+            poses_bsm = poses
+            poses_skel = torch.zeros(B, self.num_q_params)
+            poses_skel[:,:3] = poses_bsm[:, :3]
+            trans = poses_bsm[:, 3:6] # In BSM parametrization, the hips translation is given by params 3 to 5 在BSM参数化中,髋部平移由参数3到5给出
+            poses_skel[:, 3:] = poses_bsm
+            poses = poses_skel
+   
+        else:
+            assert poses.shape[1] == self.num_q_params, f'With poses_type skel, expected parameters of shape (B, {self.num_q_params}), got {poses.shape}'
+            pass
+        # Load poses as expected
+        # Distinction bsm skel. by default it will be bsm
+
+        # ------- Shape 形状变形 ----------
+        # Apply the beta offset to the template
+        # 将beta偏移应用到模板
+        shapedirs  = self.shapedirs.view(-1, self.num_betas)[None, :].expand(B, -1, -1) # B x D*Ns x num_betas
+        v_shaped = skin_v0 + torch.matmul(shapedirs, betas).view(B, Ns, 3)
+        
+        # ------- Joints 关节回归 ----------
+        # Regress the anatomical joint location
+        # 回归解剖学关节位置
+        J = torch.einsum('bik,ji->bjk', [v_shaped, self.J_regressor_osim]) # BxJx3 # osim regressor
+        # J = self.apose_transfo[:, :3, -1].view(1, Nj, 3).expand(B, -1, -1)  # Osim default pose joints location
+        
+        if dJ is not None:
+            J = J + dJ
+        J_tpose = J.clone()
+        
+        # Local translation
+        # 局部平移
+        J_ = J.clone() # BxJx3
+        J_[:, 1:, :] = J[:, 1:, :] - J[:, self.parent, :]
+        t = J_[:, :, :, None] # BxJx3x1
+        
+        # ------- Bones transformation matrix 骨骼变换矩阵 ----------
+        
+        # Bone initial transform to go from unposed to SMPL T pose
+        # 从无姿态到SMPL T姿态的初始骨骼变换
+        Rk01 = self.compute_bone_orientation(J, J_)
+         
+        # BSM default pose rotations
+        # BSM 默认姿态旋转
+        Ra = self.apose_rel_transfo[:, :3, :3].view(1, Nj, 3,3).expand(B, Nj, 3, 3) 
+
+        # Local bone rotation given by the pose param
+        # 由姿态参数给出的局部骨骼旋转
+        Rp, tp = self.pose_params_to_rot(poses)  # BxNjx3x3 pose params to rotation
+            
+        R = matmul_chain([Rk01, Ra.transpose(2,3), Rp, Ra, Rk01.transpose(2,3)])
+
+        ###### Compute translation for non pure rotation joints
+        ###### 计算非纯旋转关节的平移  
+        t_posed = t.clone()
+        
+        # Scapula
+        # 肩胛骨
+        thorax_width = torch.norm(J[:, 19, :] - J[:, 14, :], dim=1) # Distance between the two scapula joints, size B
+        thorax_height = torch.norm(J[:, 12, :] - J[:, 11, :], dim=1) # Distance between the two scapula joints, size B
+        
+        angle_abduction = poses[:,26]
+        angle_elevation = poses[:,27]
+        angle_rot = poses[:,28]
+        angle_zero = torch.zeros_like(angle_abduction)
+        t_posed[:,14] = t_posed[:,14] + \
+                        (right_scapula(angle_abduction, angle_elevation, angle_rot, thorax_width, thorax_height).view(-1,3,1)
+                          - right_scapula(angle_zero, angle_zero, angle_zero, thorax_width, thorax_height).view(-1,3,1))
+
+
+        angle_abduction = poses[:,36]
+        angle_elevation = poses[:,37]
+        angle_rot = poses[:,38]
+        angle_zero = torch.zeros_like(angle_abduction)
+        t_posed[:,19] = t_posed[:,19] + \
+                        (left_scapula(angle_abduction, angle_elevation, angle_rot, thorax_width, thorax_height).view(-1,3,1) 
+                         - left_scapula(angle_zero, angle_zero, angle_zero, thorax_width, thorax_height).view(-1,3,1))
+               
+               
+        # Knee_r
+        # TODO add the Walker knee offset
+        # bone_scale = self.compute_bone_scale(J_,J, skin_v0, v_shaped)
+        # f1 = poses[:, 2*3+2].clone()
+        # scale_femur = bone_scale[:, 2]
+        # factor = 0.076/0.080 * scale_femur # The template femur medial laterak spacing #66
+        # f = -f1*180/torch.pi #knee_flexion
+        # varus = (0.12367*f)-0.0009*f**2
+        # introt = 0.3781*f-0.001781*f**2
+        # ydis = (-0.0683*f 
+        #         + 8.804e-4 * f**2 
+        #         - 3.750e-06*f**3
+        #         )/1000*factor # up-down
+        # zdis = (-0.1283*f 
+        #         + 4.796e-4 * f**2)/1000*factor # 
+        # import ipdb; ipdb.set_trace()
+        # poses[:, 9] = poses[:, 9] + varus
+        # t_posed[:,2] = t_posed[:,2] + torch.stack([torch.zeros_like(ydis), ydis, zdis], dim=1).view(-1,3,1)
+        # poses[:, 2*3+2]=0
+        
+        # t_unposed = torch.zeros_like(t_posed)
+        # t_unposed[:,2] = torch.stack([torch.zeros_like(ydis), ydis, zdis], dim=1).view(-1,3,1)
+        
+                        
+        # Spine
+        # 脊椎 
+        lumbar_bending = poses[:,17]
+        lumbar_extension = poses[:,18]
+        angle_zero = torch.zeros_like(lumbar_bending)
+        interp_t = torch.ones_like(lumbar_bending)
+        l = torch.abs(J[:, 11, 1] - J[:, 0, 1]) # Length of the spine section along y axis 沿y轴的脊柱段长度
+        t_posed[:,11] = t_posed[:,11] + \
+                        (curve_torch_3d(lumbar_bending, lumbar_extension, t=interp_t, l=l)
+                         - curve_torch_3d(angle_zero, angle_zero, t=interp_t, l=l))
+ 
+        thorax_bending = poses[:,20]
+        thorax_extension = poses[:,21]
+        angle_zero = torch.zeros_like(thorax_bending)
+        interp_t = torch.ones_like(thorax_bending)
+        l = torch.abs(J[:, 12, 1] - J[:, 11, 1]) # Length of the spine section 脊柱段长度
+
+        t_posed[:,12] = t_posed[:,12] + \
+                        (curve_torch_3d(thorax_bending, thorax_extension, t=interp_t, l=l)
+                         - curve_torch_3d(angle_zero, angle_zero, t=interp_t, l=l))                                               
+
+        head_bending = poses[:, 23]
+        head_extension = poses[:,24]
+        angle_zero = torch.zeros_like(head_bending)
+        interp_t = torch.ones_like(head_bending)
+        l = torch.abs(J[:, 13, 1] - J[:, 12, 1]) # Length of the spine section 脊柱段长度
+        t_posed[:,13] = t_posed[:,13] + \
+                        (curve_torch_3d(head_bending, head_extension, t=interp_t, l=l)
+                         - curve_torch_3d(angle_zero, angle_zero, t=interp_t, l=l)) 
+                                                    
+  
+        # ------- Body surface transformation matrix 身体表面变换矩阵 ----------           
+                                
+        G_ = torch.cat([R, t_posed], dim=-1) # BxJx3x4 local transformation matrix 局部变换矩阵
+        pad_row = torch.FloatTensor([0, 0, 0, 1]).to(device).view(1, 1, 1, 4).expand(B, Nj, -1, -1) # BxJx1x4
+        G_ = torch.cat([G_, pad_row], dim=2) # BxJx4x4 padded to be 4x4 matrix an enable multiplication for the kinematic chain 填充为4x4矩阵以启用运动链乘法
+        
+        # Global transform
+        # 全局变换
+        G = [G_[:, 0].clone()]
+        for i in range(1, Nj):
+            G.append(torch.matmul(G[self.parent[i - 1]], G_[:, i, :, :]))
+        G = torch.stack(G, dim=1)
+        
+        # ------- Pose dependant blend shapes 姿态相关混合形状 ----------
+        if pose_dep_bs is False:
+                v_shaped_pd = v_shaped
+        else:
+            # Note : Those should be retrained for SKEL as the SKEL joints location are different from SMPL.
+            # 注意:这些应该为SKEL重新训练,因为SKEL关节位置与SMPL不同。
+            # But the current version lets use get decent pose dependant deformations for the shoulders, belly and knies
+            # 但当前版本让我们为肩膀、腹部和膝盖获得不错的姿态相关变形
+            ident = torch.eye(3, dtype=v_shaped.dtype, device=device)
+            
+            # We need the per SMPL joint bone transform to compute pose dependant blend shapes.
+            # 我们需要每个SMPL关节的骨骼变换来计算姿态相关混合形状
+            # Initialize each joint rotation with identity
+            # 用单位矩阵初始化每个关节旋转
+            Rsmpl = ident.unsqueeze(0).unsqueeze(0).expand(B, self.num_joints_smpl, -1, -1) # BxNjx3x3 
+            
+            Rskin = G_[:, :, :3, :3] # BxNjx3x3
+            Rsmpl[:, smpl_joint_corresp] = Rskin.clone()[:] # BxNjx3x3 pose params to rotation 姿态参数到旋转
+            pose_feature = Rsmpl[:, 1:].view(B, -1, 3, 3) - ident
+            pose_offsets = torch.matmul(pose_feature.view(B, -1),
+                                        self.posedirs.view(Ns*3, -1).T).view(B, -1, 3)
+            v_shaped_pd = v_shaped + pose_offsets
+          
+        
+        ##########################################################################################
+        #Transform skin mesh 变换皮肤网格
+        ############################################################################################
+
+        # Apply global transformation to the template mesh
+        # 将全局变换应用到模板网格
+        rest = torch.cat([J, torch.zeros(B, Nj, 1).to(device)], dim=2).view(B, Nj, 4, 1) # BxJx4x1
+        zeros = torch.zeros(B, Nj, 4, 3).to(device) # BxJx4x3
+        rest = torch.cat([zeros, rest], dim=-1) # BxJx4x4
+        rest = torch.matmul(G, rest) # This is a 4x4 transformation matrix that only contains translation to the rest pose joint location 这是一个4x4变换矩阵,仅包含到静止姿态关节位置的平移
+        Gskin = G - rest
+        
+        # Compute per vertex transformation matrix (after weighting)
+        # 计算每个顶点的变换矩阵(加权后)
+        T = torch.matmul(self.weights, Gskin.permute(1, 0, 2, 3).contiguous().view(Nj, -1)).view(Ns, B, 4,4).transpose(0, 1)
+        rest_shape_h = torch.cat([v_shaped_pd, torch.ones_like(v_shaped_pd)[:, :, [0]]], dim=-1)
+        v_posed = torch.matmul(T, rest_shape_h[:, :, :, None])[:, :, :3, 0]
+        
+        # translation
+        # 平移
+        v_trans = v_posed + trans[:,None,:]
+        
+        ##########################################################################################
+        #Transform joints 变换关节
+        ############################################################################################
+
+        # import ipdb; ipdb.set_trace()
+        root_transform = with_zeros(torch.cat((R[:,0],J[:,0][:,:,None]),2))
+        results =  [root_transform]
+        for i in range(0, self.parent.shape[0]):
+            transform_i =  with_zeros(torch.cat((R[:, i + 1], t_posed[:,i+1]), 2))
+            curr_res = torch.matmul(results[self.parent[i]],transform_i)
+            results.append(curr_res)
+        results = torch.stack(results, dim=1)
+        posed_joints = results[:, :, :3, 3]
+        J_transformed = posed_joints + trans[:,None,:]
+        
+    
+        ##########################################################################################
+        # Transform skeleton 变换骨骼
+        ############################################################################################
+
+        if skelmesh:
+            G_bones = None
+            # Shape the skeleton by scaling its bones
+            # 通过缩放其骨骼来塑造骨架
+            skel_rest_shape_h = torch.cat([skel_v0, torch.ones_like(skel_v0)[:, :, [0]]], dim=-1).expand(B, Nk, -1) # (1,Nk,3)
+
+            # compute the bones scaling from the kinematic tree and skin mesh
+             # 从运动学树和皮肤网格计算骨骼缩放
+            bone_scale = self.compute_bone_scale(J_, v_shaped, skin_v0)
+                        
+            # Apply bone meshes scaling:
+            # 应用骨骼网格缩放:
+            skel_v_shaped = torch.cat([(torch.matmul(bone_scale[:,:,0], self.skel_weights_rigid.T) * skel_rest_shape_h[:, :, 0])[:, :, None], 
+                                    (torch.matmul(bone_scale[:,:,1], self.skel_weights_rigid.T) * skel_rest_shape_h[:, :, 1])[:, :, None],
+                                    (torch.matmul(bone_scale[:,:,2], self.skel_weights_rigid.T) * skel_rest_shape_h[:, :, 2])[:, :, None],
+                                    (torch.ones(B, Nk, 1).to(device))
+                                    ], dim=-1) 
+                
+            
+            # Align the bones with the proper axis
+            # 将骨骼与适当的轴对齐
+            Gk01 = build_homog_matrix(Rk01, J.unsqueeze(-1)) # BxJx4x4
+            T = torch.matmul(self.skel_weights_rigid, Gk01.permute(1, 0, 2, 3).contiguous().view(Nj, -1)).view(Nk, B, 4,4).transpose(0, 1) #[1, 48757, 3, 3]
+            skel_v_align = torch.matmul(T, skel_v_shaped[:, :, :, None])[:, :, :, 0]
+            
+            # This transfo will be applied with weights, effectively unposing the whole skeleton mesh in each joint frame. 
+            # 这个变换将通过权重应用,有效地将整个骨骼网格在每个关节框架中解除姿态。
+            # Then, per joint weighted transformation can then be applied
+            # 然后,可以应用每个关节的加权变换
+            G_tpose_to_unposed = build_homog_matrix(torch.eye(3).view(1,1,3,3).expand(B, Nj, 3, 3).to(device), -J.unsqueeze(-1)) # BxJx4x4
+            G_skel = torch.matmul(G, G_tpose_to_unposed)            
+            G_bones = torch.matmul(G, Gk01)
+
+            T = torch.matmul(self.skel_weights, G_skel.permute(1, 0, 2, 3).contiguous().view(Nj, -1)).view(Nk, B, 4,4).transpose(0, 1)
+            skel_v_posed = torch.matmul(T, skel_v_align[:, :, :, None])[:, :, :3, 0]
+            
+            skel_trans = skel_v_posed + trans[:,None,:]
+
+        else:
+            skel_trans = skel_v0
+            Gk01 = build_homog_matrix(Rk01, J.unsqueeze(-1)) # BxJx4x4
+            G_bones = torch.matmul(G, Gk01)
+
+        # 准备输出
+        joints = J_transformed
+        skin_verts = v_trans
+        skel_verts = skel_trans       
+        joints_ori = G_bones[:,:,:3,:3]
+        
+        if skin_verts.max() > 1e3:
+            import ipdb; ipdb.set_trace()
+        
+        # 创建并返回输出对象
+        output = SKELOutput(skin_verts=skin_verts,
+                            skel_verts=skel_verts,
+                            joints=joints,
+                            joints_ori=joints_ori,
+                            betas=betas,
+                            poses=poses,
+                            trans = trans,
+                            pose_offsets = pose_offsets,
+                            joints_tpose = J_tpose)
+
+        return output
+
+    
+    def compute_bone_scale(self, J_, v_shaped, skin_v0):
+        """
+        计算骨骼的缩放比例
+        
+        参数:
+        J_: 关节位置差分 (B, Nj, 3)
+        v_shaped: 形状变形后的顶点 (B, Ns, 3)
+        skin_v0: 皮肤模板顶点 (1, Ns, 3)
+        
+        返回:
+        bone_scale: 每个骨骼的缩放比例 (B, Nj, 3)
+        """
+        # index                         [0,  1,     2,     3      4,     5,   , ...] # TODO add last one, figure out bone scale indices
+        # J_ bone vectors               [j0, j1-j0, j2-j0, j3-j0, j4-j1, j5-j2, ...]
+        # norm(J) = length of the bone  [j0, j1-j0, j2-j0, j3-j0, j4-j1, j5-j2, ...]
+        # self.joints_sockets           [j0, j1-j0, j2-j0, j3-j0, j4-j1, j5-j2, ...]
+        # self.skel_weights             [j0, j1,    j2,    j3,    j4,    j5,    ...]
+        B = J_.shape[0]
+        Nj = J_.shape[1]
+        
+        # 初始化骨骼缩放为1
+        bone_scale = torch.ones(B, Nj).to(J_.device)
+        
+        # BSM template joints location
+        # BSM模板关节位置
+        osim_joints_r = self.apose_rel_transfo[:, :3, 3].view(1, Nj, 3).expand(B, Nj, 3).clone()
+        
+         # 计算BSM模板和SMPL模型的骨骼长度
+        length_bones_bsm = torch.norm(osim_joints_r, dim=-1).expand(B, -1)
+        length_bones_smpl = torch.norm(J_, dim=-1) # (B, Nj)
+        # 计算父骨骼的缩放比例
+        bone_scale_parent = length_bones_smpl / length_bones_bsm
+        
+        # 对非叶子节点应用父骨骼的缩放
+        non_leaf_node = (self.child != 0)
+        bone_scale[:,non_leaf_node] = (bone_scale_parent[:,self.child])[:,non_leaf_node]
+
+        # Ulna should have the same scale as radius
+        # 尺骨应与桡骨具有相同的缩放
+        bone_scale[:,16] = bone_scale[:,17]
+        bone_scale[:,16] = bone_scale[:,17]
+
+        bone_scale[:,21] = bone_scale[:,22]
+        bone_scale[:,21] = bone_scale[:,22]  
+        
+        # Thorax
+        # Thorax scale is defined by the relative position of the thorax to its child joint, not parent joint as for other bones
+        # 胸部缩放由其子关节的相对位置定义,而不是父关节
+        bone_scale[:, 12] = bone_scale[:, 11] 
+        
+        # Lumbars 
+        # Lumbar scale is defined by the y relative position of the lumbar joint
+        # 腰部缩放由腰部关节的y相对位置定义
+        length_bones_bsm = torch.abs(osim_joints_r[:,11, 1])
+        length_bones_smpl = torch.abs(J_[:, 11, 1]) # (B, Nj)
+        bone_scale_lumbar = length_bones_smpl / length_bones_bsm
+        bone_scale[:, 11] = bone_scale_lumbar
+        
+        # Expand to 3 dimensions and adjest scaling to avoid skin-skeleton intersection and handle the scaling of leaf body parts (hands, feet)
+        # 扩展到3个维度,调整缩放以避免皮肤-骨骼交叉并处理叶子身体部位(手、脚)的缩放
+        bone_scale = bone_scale.reshape(B, Nj, 1).expand(B, Nj, 3).clone()
+            
+        for (ji, doi, dsi), (v1, v2) in scaling_keypoints.items():
+            bone_scale[:, ji, doi] = ((v_shaped[:,v1] - v_shaped[:, v2])/ (skin_v0[:,v1] - skin_v0[:, v2]))[:,dsi] # Top over chin       
+            #TODO: Add keypoints for feet scaling in scaling_keypoints
+        
+        # Adjust thorax front-back scaling
+        # 调整胸部前后缩放
+        # TODO fix this part
+        v1 = 3027 #thorax back 胸部后
+        v2 = 3495 #thorax front 胸部前
+        
+        scale_thorax_up = ((v_shaped[:,v1] - v_shaped[:, v2])/ (skin_v0[:,v1] - skin_v0[:, v2]))[:,2]  # good for large people 适用于大体型人
+        v2 = 3506 #sternum 胸骨
+        scale_thorax_sternum = ((v_shaped[:,v1] - v_shaped[:, v2])/ (skin_v0[:,v1] - skin_v0[:, v2]))[:,2] # Good for skinny people 适用于瘦小体型人
+        bone_scale[:, 12, 0] = torch.min(scale_thorax_up, scale_thorax_sternum) # Avoids super expanded ribcage for large people and sternum outside for skinny people 避免大体型人的胸腔过度扩张和瘦小体型人的胸骨外露
+                        
+        #lumbars, adjust width to be same as thorax 腰部,调整宽度与胸部相同
+        bone_scale[:, 11, 0] = bone_scale[:, 12, 0]
+        
+        return bone_scale
+        
+   
+    
+    def compute_bone_orientation(self, J, J_):        
+        """Compute each bone orientation in T pose
+        计算T姿势中每个骨骼的方向
+
+        参数:
+        J: 关节位置 (B, Nj, 3)
+        J_: 关节位置差分 (B, Nj, 3)
+        
+        返回:
+        Gk: 每个骨骼的旋转矩阵 (B, Nj, 3, 3)
+        """
+        
+        # method = 'unposed'
+        # method = 'learned'
+        method = 'learn_adjust'
+        
+        B = J_.shape[0]
+        Nj = J_.shape[1]
+
+        # Create an array of bone vectors the bone meshes should be aligned to.
+        # 创建骨骼向量数组,骨骼网格应与之对齐
+        bone_vect = torch.zeros_like(J_) # / torch.norm(J_, dim=-1)[:, :, None] # (B, Nj, 3)
+        bone_vect[:] = J_[:, self.child] # Most bones are aligned between their parent and child joint 大多数骨骼在其父关节和子关节之间对齐
+        bone_vect[:,16] = bone_vect[:,16]+bone_vect[:,17] # We want to align the ulna to the segment joint 16 to 18 我们希望尺骨与关节16到18的段对齐
+        bone_vect[:,21] = bone_vect[:,21]+bone_vect[:,22] # Same other ulna 另一侧尺骨同理
+        
+        # TODO Check indices here
+        # bone_vect[:,13] = bone_vect[:,12].clone() 
+        bone_vect[:,12] = bone_vect.clone()[:,11].clone() # We want to align the  thorax on the thorax-lumbar segment 我们希望胸部与胸部-腰部段对齐
+        # bone_vect[:,11] = bone_vect[:,0].clone() 
+        
+        osim_vect = self.apose_rel_transfo[:, :3, 3].clone().view(1, Nj, 3).expand(B, Nj, 3).clone()
+        osim_vect[:] = osim_vect[:,self.child]
+        osim_vect[:,16] = osim_vect[:,16]+osim_vect[:,17] # We want to align the ulna to the segment joint 16 to 18 我们希望尺骨与关节16到18的段对齐
+        osim_vect[:,21] = osim_vect[:,21]+osim_vect[:,22] # We want to align the ulna to the segment joint 16 to 18 另一侧尺骨同理
+        
+        # TODO: remove when this has been checked 
+        # import matplotlib.pyplot as plt
+        # fig = plt.figure()
+        # ax = fig.add_subplot(111, projection='3d')
+        # ax.plot(osim_vect[:,0,0], osim_vect[:,0,1], osim_vect[:,0,2], color='r')
+        # plt.show()
+        
+        Gk = torch.eye(3, device=J_.device).repeat(B, Nj, 1, 1)  
+        
+        if method == 'unposed':
+            return Gk
+
+        elif method == 'learn_adjust':
+            Gk_learned = self.per_joint_rot.view(1, Nj, 3, 3).expand(B, -1, -1, -1) #load learned rotation 加载学习的旋转
+            osim_vect_corr = torch.matmul(Gk_learned, osim_vect.unsqueeze(-1)).squeeze(-1)
+                
+            Gk[:,:] = rotation_matrix_from_vectors(osim_vect_corr, bone_vect)
+            # set nan to zero 将nan设为零
+            # TODO: Check again why the following line was required
+            Gk[torch.isnan(Gk)] = 0
+            
+            # 某些关节的方向不应随beta变化,保持不变
+            # Gk[:,[18,23]] = Gk[:,[16,21]] # hand has same orientation as ulna
+            # Gk[:,[5,10]] = Gk[:,[4,9]] # toe has same orientation as calcaneus
+            # Gk[:,[0,11,12,13,14,19]] = torch.eye(3, device=J_.device).view(1,3,3).expand(B, 6, 3, 3) # pelvis, torso and shoulder blade orientation does not vary with beta, leave it
+            Gk[:, self.joint_idx_fixed_beta] =  torch.eye(3, device=J_.device).view(1,3,3).expand(B, len(self.joint_idx_fixed_beta), 3, 3) # pelvis, torso and shoulder blade orientation should not vary with beta, leave it
+               
+            Gk = torch.matmul(Gk, Gk_learned)
+
+        elif method == 'learned':
+            """ Apply learned transformation 应用学习的变换 """       
+            Gk = self.per_joint_rot.view(1, Nj, 3, 3).expand(B, -1, -1, -1)
+            
+        else:
+            raise NotImplementedError
+        
+        return Gk