<<<<<<< HEAD
License

Software Copyright License for non-commercial scientific research purposes

Please read carefully the following terms and conditions and any accompanying documentation before you download and/or use the SKEL data and software, (the "Data & Software"), including trained models, 3D meshes, images, videos, textures, software, scripts, and animations. By downloading and/or using the Data & Software (including downloading, cloning, installing, and any other use of the corresponding github repository), you acknowledge that you have read these terms and conditions, understand them, and agree to be bound by them. If you do not agree with these terms and conditions, you must not download and/or use the Data & Software. Any infringement of the terms of this agreement will automatically terminate your rights under this License.

Ownership / Licensees

The Software and the associated materials has been developed at the Max Planck Institute for Intelligent Systems (hereinafter "MPI"), Stanford, and INRIA.
Any copyright or patent right is owned by and proprietary material of the Max-Planck-Gesellschaft zur Förderung der Wissenschaften e.V. (hereinafter “MPG”; MPI and MPG hereinafter collectively “Max-Planck”), hereinafter the “Licensor”.

 
License Grant

Licensor grants you (Licensee) personally a single-user, non-exclusive, non-transferable, free of charge right:

    To install the Data & Software on computers owned, leased or otherwise controlled by you and/or your organization;
    To use the Data & Software for the sole purpose of performing non-commercial scientific research, non-commercial education, or non-commercial artistic projects;

Any other use, in particular any use for commercial, pornographic, military, or surveillance, purposes is prohibited. This includes, without limitation, incorporation in a commercial product, use in a commercial service, or production of other artefacts for commercial purposes. The Data & Software may not be used to create fake, libelous, misleading, or defamatory content of any kind excluding analyses in peer-reviewed scientific research. The Software may not be reproduced, modified and/or made available in any form to any third party without Max-Planck’s prior written permission.

The Data & Software may not be used for pornographic purposes or to generate pornographic material whether commercial or not. This license also prohibits the use of the Software to train methods/algorithms/neural networks/etc. for commercial, pornographic, military, surveillance, or defamatory use of any kind. By downloading the Data & Software, you agree not to reverse engineer it.
 
No Distribution

The Data & Software and the license herein granted shall not be copied, shared, distributed, re-sold, offered for re-sale, transferred or sub-licensed in whole or in part except that you may make one copy for archive purposes only.
 
Disclaimer of Representations and Warranties

You expressly acknowledge and agree that the Data & Software results from basic research, is provided “AS IS”, may contain errors, and that any use of the Data & Software is at your sole risk. LICENSOR MAKES NO REPRESENTATIONS OR WARRANTIES OF ANY KIND CONCERNING THE DATA & SOFTWARE, NEITHER EXPRESS NOR IMPLIED, AND THE ABSENCE OF ANY LEGAL OR ACTUAL DEFECTS, WHETHER DISCOVERABLE OR NOT. Specifically, and not to limit the foregoing, licensor makes no representations or warranties (i) regarding the merchantability or fitness for a particular purpose of the Data & Software, (ii) that the use of the Data & Software will not infringe any patents, copyrights or other intellectual property rights of a third party, and (iii) that the use of the Data & Software will not cause any damage of any kind to you or a third party.
 
Limitation of Liability

Because this Data & Software License Agreement qualifies as a donation, according to Section 521 of the German Civil Code (Bürgerliches Gesetzbuch – BGB) Licensor as a donor is liable for intent and gross negligence only. If the Licensor fraudulently conceals a legal or material defect, they are obliged to compensate the Licensee for the resulting damage.
Licensor shall be liable for loss of data only up to the amount of typical recovery costs which would have arisen had proper and regular data backup measures been taken. For the avoidance of doubt Licensor shall be liable in accordance with the German Product Liability Act in the event of product liability. The foregoing applies also to Licensor’s legal representatives or assistants in performance. Any further liability shall be excluded.
Patent claims generated through the usage of the Data & Software cannot be directed towards the copyright holders.
The Data & Software is provided in the state of development the licensor defines. If modified or extended by Licensee, the Licensor makes no claims about the fitness of the Data & Software and is not responsible for any problems such modifications cause.
 
No Maintenance Services

You understand and agree that Licensor is under no obligation to provide either maintenance services, update services, notices of latent defects, or corrections of defects with regard to the Data & Software. Licensor nevertheless reserves the right to update, modify, or discontinue the Data & Software at any time.

Defects of the Data & Software must be notified in writing to the Licensor with a comprehensible description of the error symptoms. The notification of the defect should enable the reproduction of the error. The Licensee is encouraged to communicate any use, results, modification or publication.
 
Publications using the Data & Software

You acknowledge that the Data & Software is a valuable scientific resource and agree to appropriately reference the following paper in any publication making use of the Data & Software.

Citation:

@inproceedings{keller2023skel,
title = {From Skin to Skeleton: Towards Biomechanically Accurate 3D Digital Humans},
author = {Keller, Marilyn and Werling, Keenon and Shin, Soyong and Delp, Scott and Pujades, Sergi
and C. Karen, Liu and Black, Michael J.},
booktitle = {ACM ToG, Proc.~SIGGRAPH Asia},
month = dec,
year = {2023},
}
Commercial licensing opportunities

For commercial uses of the Data & Software, please send email to ps-license@tue.mpg.de

This Agreement shall be governed by the laws of the Federal Republic of Germany except for the UN Sales Convention.
=======
License

Software Copyright License for non-commercial scientific research purposes

Please read carefully the following terms and conditions and any accompanying documentation before you download and/or use the SKEL data and software, (the "Data & Software"), including trained models, 3D meshes, images, videos, textures, software, scripts, and animations. By downloading and/or using the Data & Software (including downloading, cloning, installing, and any other use of the corresponding github repository), you acknowledge that you have read these terms and conditions, understand them, and agree to be bound by them. If you do not agree with these terms and conditions, you must not download and/or use the Data & Software. Any infringement of the terms of this agreement will automatically terminate your rights under this License.

Ownership / Licensees

The Software and the associated materials has been developed at the Max Planck Institute for Intelligent Systems (hereinafter "MPI"), Stanford, and INRIA.
Any copyright or patent right is owned by and proprietary material of the Max-Planck-Gesellschaft zur Förderung der Wissenschaften e.V. (hereinafter “MPG”; MPI and MPG hereinafter collectively “Max-Planck”), hereinafter the “Licensor”.

 
License Grant

Licensor grants you (Licensee) personally a single-user, non-exclusive, non-transferable, free of charge right:

    To install the Data & Software on computers owned, leased or otherwise controlled by you and/or your organization;
    To use the Data & Software for the sole purpose of performing non-commercial scientific research, non-commercial education, or non-commercial artistic projects;

Any other use, in particular any use for commercial, pornographic, military, or surveillance, purposes is prohibited. This includes, without limitation, incorporation in a commercial product, use in a commercial service, or production of other artefacts for commercial purposes. The Data & Software may not be used to create fake, libelous, misleading, or defamatory content of any kind excluding analyses in peer-reviewed scientific research. The Software may not be reproduced, modified and/or made available in any form to any third party without Max-Planck’s prior written permission.

The Data & Software may not be used for pornographic purposes or to generate pornographic material whether commercial or not. This license also prohibits the use of the Software to train methods/algorithms/neural networks/etc. for commercial, pornographic, military, surveillance, or defamatory use of any kind. By downloading the Data & Software, you agree not to reverse engineer it.
 
No Distribution

The Data & Software and the license herein granted shall not be copied, shared, distributed, re-sold, offered for re-sale, transferred or sub-licensed in whole or in part except that you may make one copy for archive purposes only.
 
Disclaimer of Representations and Warranties

You expressly acknowledge and agree that the Data & Software results from basic research, is provided “AS IS”, may contain errors, and that any use of the Data & Software is at your sole risk. LICENSOR MAKES NO REPRESENTATIONS OR WARRANTIES OF ANY KIND CONCERNING THE DATA & SOFTWARE, NEITHER EXPRESS NOR IMPLIED, AND THE ABSENCE OF ANY LEGAL OR ACTUAL DEFECTS, WHETHER DISCOVERABLE OR NOT. Specifically, and not to limit the foregoing, licensor makes no representations or warranties (i) regarding the merchantability or fitness for a particular purpose of the Data & Software, (ii) that the use of the Data & Software will not infringe any patents, copyrights or other intellectual property rights of a third party, and (iii) that the use of the Data & Software will not cause any damage of any kind to you or a third party.
 
Limitation of Liability

Because this Data & Software License Agreement qualifies as a donation, according to Section 521 of the German Civil Code (Bürgerliches Gesetzbuch – BGB) Licensor as a donor is liable for intent and gross negligence only. If the Licensor fraudulently conceals a legal or material defect, they are obliged to compensate the Licensee for the resulting damage.
Licensor shall be liable for loss of data only up to the amount of typical recovery costs which would have arisen had proper and regular data backup measures been taken. For the avoidance of doubt Licensor shall be liable in accordance with the German Product Liability Act in the event of product liability. The foregoing applies also to Licensor’s legal representatives or assistants in performance. Any further liability shall be excluded.
Patent claims generated through the usage of the Data & Software cannot be directed towards the copyright holders.
The Data & Software is provided in the state of development the licensor defines. If modified or extended by Licensee, the Licensor makes no claims about the fitness of the Data & Software and is not responsible for any problems such modifications cause.
 
No Maintenance Services

You understand and agree that Licensor is under no obligation to provide either maintenance services, update services, notices of latent defects, or corrections of defects with regard to the Data & Software. Licensor nevertheless reserves the right to update, modify, or discontinue the Data & Software at any time.

Defects of the Data & Software must be notified in writing to the Licensor with a comprehensible description of the error symptoms. The notification of the defect should enable the reproduction of the error. The Licensee is encouraged to communicate any use, results, modification or publication.
 
Publications using the Data & Software

You acknowledge that the Data & Software is a valuable scientific resource and agree to appropriately reference the following paper in any publication making use of the Data & Software.

Citation:

@inproceedings{keller2023skel,
title = {From Skin to Skeleton: Towards Biomechanically Accurate 3D Digital Humans},
author = {Keller, Marilyn and Werling, Keenon and Shin, Soyong and Delp, Scott and Pujades, Sergi
and Liu, C. Karen and Black, Michael J.},
booktitle = {ACM ToG, Proc.~SIGGRAPH Asia},
month = dec,
year = {2023},
}
Commercial licensing opportunities

For commercial uses of the Data & Software, please send email to ps-license@tue.mpg.de

This Agreement shall be governed by the laws of the Federal Republic of Germany except for the UN Sales Convention.
>>>>>>> af881e69f6d818f5e077c301777d0db73bb6fbdf<|MERGE_RESOLUTION|>--- conflicted
+++ resolved
@@ -1,4 +1,3 @@
-<<<<<<< HEAD
 License
 
 Software Copyright License for non-commercial scientific research purposes
@@ -61,69 +60,4 @@
 
 For commercial uses of the Data & Software, please send email to ps-license@tue.mpg.de
 
-This Agreement shall be governed by the laws of the Federal Republic of Germany except for the UN Sales Convention.
-=======
-License
-
-Software Copyright License for non-commercial scientific research purposes
-
-Please read carefully the following terms and conditions and any accompanying documentation before you download and/or use the SKEL data and software, (the "Data & Software"), including trained models, 3D meshes, images, videos, textures, software, scripts, and animations. By downloading and/or using the Data & Software (including downloading, cloning, installing, and any other use of the corresponding github repository), you acknowledge that you have read these terms and conditions, understand them, and agree to be bound by them. If you do not agree with these terms and conditions, you must not download and/or use the Data & Software. Any infringement of the terms of this agreement will automatically terminate your rights under this License.
-
-Ownership / Licensees
-
-The Software and the associated materials has been developed at the Max Planck Institute for Intelligent Systems (hereinafter "MPI"), Stanford, and INRIA.
-Any copyright or patent right is owned by and proprietary material of the Max-Planck-Gesellschaft zur Förderung der Wissenschaften e.V. (hereinafter “MPG”; MPI and MPG hereinafter collectively “Max-Planck”), hereinafter the “Licensor”.
-
- 
-License Grant
-
-Licensor grants you (Licensee) personally a single-user, non-exclusive, non-transferable, free of charge right:
-
-    To install the Data & Software on computers owned, leased or otherwise controlled by you and/or your organization;
-    To use the Data & Software for the sole purpose of performing non-commercial scientific research, non-commercial education, or non-commercial artistic projects;
-
-Any other use, in particular any use for commercial, pornographic, military, or surveillance, purposes is prohibited. This includes, without limitation, incorporation in a commercial product, use in a commercial service, or production of other artefacts for commercial purposes. The Data & Software may not be used to create fake, libelous, misleading, or defamatory content of any kind excluding analyses in peer-reviewed scientific research. The Software may not be reproduced, modified and/or made available in any form to any third party without Max-Planck’s prior written permission.
-
-The Data & Software may not be used for pornographic purposes or to generate pornographic material whether commercial or not. This license also prohibits the use of the Software to train methods/algorithms/neural networks/etc. for commercial, pornographic, military, surveillance, or defamatory use of any kind. By downloading the Data & Software, you agree not to reverse engineer it.
- 
-No Distribution
-
-The Data & Software and the license herein granted shall not be copied, shared, distributed, re-sold, offered for re-sale, transferred or sub-licensed in whole or in part except that you may make one copy for archive purposes only.
- 
-Disclaimer of Representations and Warranties
-
-You expressly acknowledge and agree that the Data & Software results from basic research, is provided “AS IS”, may contain errors, and that any use of the Data & Software is at your sole risk. LICENSOR MAKES NO REPRESENTATIONS OR WARRANTIES OF ANY KIND CONCERNING THE DATA & SOFTWARE, NEITHER EXPRESS NOR IMPLIED, AND THE ABSENCE OF ANY LEGAL OR ACTUAL DEFECTS, WHETHER DISCOVERABLE OR NOT. Specifically, and not to limit the foregoing, licensor makes no representations or warranties (i) regarding the merchantability or fitness for a particular purpose of the Data & Software, (ii) that the use of the Data & Software will not infringe any patents, copyrights or other intellectual property rights of a third party, and (iii) that the use of the Data & Software will not cause any damage of any kind to you or a third party.
- 
-Limitation of Liability
-
-Because this Data & Software License Agreement qualifies as a donation, according to Section 521 of the German Civil Code (Bürgerliches Gesetzbuch – BGB) Licensor as a donor is liable for intent and gross negligence only. If the Licensor fraudulently conceals a legal or material defect, they are obliged to compensate the Licensee for the resulting damage.
-Licensor shall be liable for loss of data only up to the amount of typical recovery costs which would have arisen had proper and regular data backup measures been taken. For the avoidance of doubt Licensor shall be liable in accordance with the German Product Liability Act in the event of product liability. The foregoing applies also to Licensor’s legal representatives or assistants in performance. Any further liability shall be excluded.
-Patent claims generated through the usage of the Data & Software cannot be directed towards the copyright holders.
-The Data & Software is provided in the state of development the licensor defines. If modified or extended by Licensee, the Licensor makes no claims about the fitness of the Data & Software and is not responsible for any problems such modifications cause.
- 
-No Maintenance Services
-
-You understand and agree that Licensor is under no obligation to provide either maintenance services, update services, notices of latent defects, or corrections of defects with regard to the Data & Software. Licensor nevertheless reserves the right to update, modify, or discontinue the Data & Software at any time.
-
-Defects of the Data & Software must be notified in writing to the Licensor with a comprehensible description of the error symptoms. The notification of the defect should enable the reproduction of the error. The Licensee is encouraged to communicate any use, results, modification or publication.
- 
-Publications using the Data & Software
-
-You acknowledge that the Data & Software is a valuable scientific resource and agree to appropriately reference the following paper in any publication making use of the Data & Software.
-
-Citation:
-
-@inproceedings{keller2023skel,
-title = {From Skin to Skeleton: Towards Biomechanically Accurate 3D Digital Humans},
-author = {Keller, Marilyn and Werling, Keenon and Shin, Soyong and Delp, Scott and Pujades, Sergi
-and Liu, C. Karen and Black, Michael J.},
-booktitle = {ACM ToG, Proc.~SIGGRAPH Asia},
-month = dec,
-year = {2023},
-}
-Commercial licensing opportunities
-
-For commercial uses of the Data & Software, please send email to ps-license@tue.mpg.de
-
-This Agreement shall be governed by the laws of the Federal Republic of Germany except for the UN Sales Convention.
->>>>>>> af881e69f6d818f5e077c301777d0db73bb6fbdf+This Agreement shall be governed by the laws of the Federal Republic of Germany except for the UN Sales Convention.